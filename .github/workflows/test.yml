--- conflicted
+++ resolved
@@ -47,8 +47,4 @@
         run: |
           . /home/firedrake/firedrake/bin/activate
           export OMP_NUM_THREADS=1
-<<<<<<< HEAD
-          python -m pytest -v -s --durations=0 tests --timeout=600
-=======
-          python -m pytest -v -s --durations=0 tests --timeout=1200
->>>>>>> cef33709
+          python -m pytest -v -s --durations=0 tests --timeout=1200