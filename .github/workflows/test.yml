--- conflicted
+++ resolved
@@ -47,11 +47,6 @@
         run: |
           . /home/firedrake/firedrake/bin/activate
           firedrake-status
-<<<<<<< HEAD
-          # FFTW_INCLUDE_DIR=/home/firedrake/firedrake/src/petsc/default/include FFTW_LIBRARY_DIR=/home/firedrake/firedrake/src/petsc/default/lib python -m pip install mpi4py-fft 
-          # python -m pip install --upgrade scipy
-=======
->>>>>>> e7a004f3
           python -m pip install -e .
       - name: Lint
         run: |
