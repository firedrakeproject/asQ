name: Build and test

on:
  # Run on pushes to master
  push:
    branches:
      - master
  # And all pull requests
  pull_request:

jobs:
  build:
    name: "Build and test asQ"
    # The type of runner that the job will run on
    # runs-on: ubuntu-latest
    runs-on: self-hosted
    # The docker container to use.
    container:
      image: firedrakeproject/firedrake-vanilla:latest
    env:
      ASQ_CI_TESTS: 1
      OMP_NUM_THREADS: 1
      OPENBLAS_NUM_THREADS: 1
    # Steps represent a sequence of tasks that will be executed as
    # part of the jobs
    steps:
      - name: Fix permissions
        # Firedrake's Dockerfile sets USER to firedrake instead of
        # using the default user, so we need to update file
        # permissions for this image to work on GH Actions.
        # See https://help.github.com/en/actions/reference/virtual-environments-for-github-hosted-runners#docker-container-filesystem
        # (copied from https://help.github.com/en/actions/migrating-to-github-actions/migrating-from-circleci-to-github-actions)
        run: |
          sudo chmod -R 777 $GITHUB_WORKSPACE /github /__w/_temp
      - uses: actions/checkout@v2
      - name: Install test dependencies
        run: |
          . /home/firedrake/firedrake/bin/activate
          python -m pip install pytest-timeout
          python -m pip install pytest-cov
      - name: Install
        run: |
          . /home/firedrake/firedrake/bin/activate
<<<<<<< HEAD
          echo firedrake-status
=======
>>>>>>> 9838f975
          firedrake-status
          FFTW_INCLUDE_DIR=/home/firedrake/firedrake/src/petsc/default/include FFTW_LIBRARY_DIR=/home/firedrake/firedrake/src/petsc/default/lib python -m pip install mpi4py-fft 
          python -m pip install --upgrade scipy
          python -m pip install -e .
      - name: Lint
        run: |
          . /home/firedrake/firedrake/bin/activate
          flake8 .
      - name: Test
        run: |
          . /home/firedrake/firedrake/bin/activate
<<<<<<< HEAD
          python -m pytest -v -s --durations=0 tests --timeout=1200
=======
          python -m pytest -vvv -s --durations=0 --timeout=600 --cov=asQ tests/
>>>>>>> 9838f975
<|MERGE_RESOLUTION|>--- conflicted
+++ resolved
@@ -41,10 +41,6 @@
       - name: Install
         run: |
           . /home/firedrake/firedrake/bin/activate
-<<<<<<< HEAD
-          echo firedrake-status
-=======
->>>>>>> 9838f975
           firedrake-status
           FFTW_INCLUDE_DIR=/home/firedrake/firedrake/src/petsc/default/include FFTW_LIBRARY_DIR=/home/firedrake/firedrake/src/petsc/default/lib python -m pip install mpi4py-fft 
           python -m pip install --upgrade scipy
@@ -56,8 +52,4 @@
       - name: Test
         run: |
           . /home/firedrake/firedrake/bin/activate
-<<<<<<< HEAD
-          python -m pytest -v -s --durations=0 tests --timeout=1200
-=======
-          python -m pytest -vvv -s --durations=0 --timeout=600 --cov=asQ tests/
->>>>>>> 9838f975
+          python -m pytest -vvv -s --durations=0 --timeout=600 --cov=asQ tests/