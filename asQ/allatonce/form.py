--- conflicted
+++ resolved
@@ -39,16 +39,12 @@
         self.function_space = aaofunc.function_space
 
         self.dt = fd.Constant(dt)
-<<<<<<< HEAD
         self.t0 = fd.Constant(0)
         self.time = tuple(fd.Constant(0) for _ in range(self.aaofunc.nlocal_timesteps))
         for n in range((self.aaofunc.nlocal_timesteps)):
             self.time[n].assign(self.t0 + self.dt*(self.aaofunc.transform_index(n, from_range='slice', to_range='window') + 1))
-        self.theta = theta
-=======
         self.theta = fd.Constant(theta)
 
->>>>>>> 0c5b6daf
         self.form_mass = form_mass
         self.form_function = form_function
 
