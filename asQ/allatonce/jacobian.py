import firedrake as fd
from firedrake.petsc import PETSc

from functools import partial

from asQ.profiling import profiler
from asQ.common import get_option_from_list
from asQ.allatonce.mixin import TimePartitionMixin
from asQ.allatonce.function import time_average

__all__ = ['AllAtOnceJacobian']


class AllAtOnceJacobian(TimePartitionMixin):
    """
    PETSc options:

    'aaos_jacobian_state': <'current', 'window', 'slice', 'linear', 'initial', 'reference', 'user'>
        Which state to linearise around when constructing the Jacobian.
        Default is 'current'.

        'current': Use the current state of the AllAtOnceFunction (i.e. current Newton iterate).
        'window': Use the time average over the entire AllAtOnceFunction at all timesteps.
        'slice': Use the time average over timesteps on the local Ensemble member at each local timestep.
        'linear': Do not update the state. This option should be used when the form being linearised is linear.
        'initial': Use the initial condition at all timesteps.
        'reference': Use a provided reference state at all timesteps.
        'user': The state will be set manually by the user so no update is needed.
            The `pre_jacobian_callback` argument to the AllAtOnceSolver can be used to set the state.
    """
    prefix = "aaos_jacobian_"

    @profiler()
    def __init__(self, aaoform,
                 reference_state=None,
                 options_prefix="",
                 appctx={}):
        """
        Python context for a PETSc Mat for the Jacobian of an AllAtOnceForm.

        :arg aaoform: The AllAtOnceForm object to linearise.
        :arg reference_state: A firedrake.Function for a single timestep.
            Only needed if 'aaos_jacobian_state' is 'reference'.
        :arg options_prefix: string prefix for the Jacobian PETSc options.
        :arg appctx: the appcontext for the Jacobian and the preconditioner.
        """
        self._time_partition_setup(aaoform.ensemble, aaoform.time_partition)
        prefix = options_prefix + self.prefix

        aaofunc = aaoform.aaofunc
        self.aaoform = aaoform
        self.aaofunc = aaofunc

        self.appctx = appctx

        # function the Jacobian acts on, and contribution from timestep at end of previous slice
        self.x = aaofunc.copy()

        # output residual, and contribution from timestep at end of previous slice
        self.F = aaofunc.copy()
        self.Fprev = fd.Function(aaofunc.function_space)

        # working buffers for calculating time average when needed
        self.ureduce = fd.Function(aaofunc.field_function_space)
        self.uwrk = fd.Function(aaofunc.field_function_space)

        # form without contributions from the previous step
        self.form = fd.derivative(aaoform.form, aaofunc.function)
        self.action = fd.action(self.form, self.x.function)

        # form contributions from the previous step
        self._useprev = aaoform.alpha is not None or self.time_rank != 0
        if self._useprev:
            self.form_prev = fd.derivative(aaoform.form, aaofunc.uprev)
            self.action_prev = fd.action(self.form_prev, self.x.uprev)
        else:
            self.form_prev = None
            self.action_prev = None

        # option for what state to linearise around
        valid_jacobian_states = tuple(('current', 'window', 'slice', 'linear',
                                       'initial', 'reference', 'user'))

        if (prefix != "") and (not prefix.endswith("_")):
            prefix += "_"

        state_option = f"{prefix}state"

        self.jacobian_state = partial(get_option_from_list,
                                      state_option, valid_jacobian_states,
                                      default_index=0)

        if reference_state is not None:
            self.reference_state = fd.Function(aaofunc.field_function_space)
            self.reference_state.assign(reference_state)
        else:
            self.reference_state = None

        jacobian_state = self.jacobian_state()

        if jacobian_state == 'reference' and self.reference_state is None:
            raise ValueError("AllAtOnceJacobian must be provided a reference state to use \'reference\' for aaos_jacobian_state.")

        self.update()

    @profiler()
    def update(self, X=None):
        """
        Update the state to linearise around according to aaos_jacobian_state.

        :arg X: an optional AllAtOnceFunction or global PETSc Vec.
            If X is not None then the state is updated from X.
        """

        aaofunc = self.aaofunc
        jacobian_state = self.jacobian_state()

        if jacobian_state in ('linear', 'user'):
            return

<<<<<<< HEAD
        elif jacobian_state == 'current':
            if X is not None:
                self.aaofunc.assign(X)
=======
        if X is not None:
            self.aaofunc.assign(X)
>>>>>>> cf0767fb

        if jacobian_state == 'current':
            return

        elif jacobian_state in ('window', 'slice'):
<<<<<<< HEAD
            self.aaofunc.assign(X)
            time_average(self.aaofunc, self.ureduce, self.uwrk, average=jacobian_state)
=======
            time_average(self.aaofunc, self.ureduce, self.uwrk,
                         average=jacobian_state)
>>>>>>> cf0767fb
            aaofunc.assign(self.ureduce)

        elif jacobian_state == 'initial':
            aaofunc.assign(self.aaofunc.initial_condition)

        elif jacobian_state == 'reference':
            aaofunc.assign(self.reference_state)

        return

    @profiler()
    def mult(self, mat, X, Y):
        """
        Apply the action of the matrix to a PETSc Vec.

        :arg X: a PETSc Vec to apply the action on.
        :arg Y: a PETSc Vec for the result.
        """

        # we could use nonblocking here and overlap comms with assembling form
        self.x.assign(X, update_halos=True, blocking=True)

        # assembly stage
        fd.assemble(self.action, tensor=self.F.function)
        if self._useprev:
            fd.assemble(self.action_prev, tensor=self.Fprev)
            self.F.function += self.Fprev

        # Apply boundary conditions
        # For Jacobian action we should just return the values in X
        # at boundary nodes
        for bc in self.aaoform.bcs:
            bc.homogenize()
            bc.apply(self.F.function, u=self.x.function)
            bc.restore()

        with self.F.global_vec_ro() as v:
            v.copy(Y)

    @profiler()
    def petsc_mat(self):
        """
        Return a petsc4py.PETSc.Mat with this AllAtOnceJacobian as the python context.
        """
        mat = PETSc.Mat().create(comm=self.ensemble.global_comm)
        mat.setType("python")
        sizes = (self.aaofunc.nlocal_dofs, self.aaofunc.nglobal_dofs)
        mat.setSizes((sizes, sizes))
        mat.setPythonContext(self)
        mat.setUp()
        return mat<|MERGE_RESOLUTION|>--- conflicted
+++ resolved
@@ -118,26 +118,15 @@
         if jacobian_state in ('linear', 'user'):
             return
 
-<<<<<<< HEAD
-        elif jacobian_state == 'current':
-            if X is not None:
-                self.aaofunc.assign(X)
-=======
         if X is not None:
             self.aaofunc.assign(X)
->>>>>>> cf0767fb
 
         if jacobian_state == 'current':
             return
 
         elif jacobian_state in ('window', 'slice'):
-<<<<<<< HEAD
-            self.aaofunc.assign(X)
-            time_average(self.aaofunc, self.ureduce, self.uwrk, average=jacobian_state)
-=======
             time_average(self.aaofunc, self.ureduce, self.uwrk,
                          average=jacobian_state)
->>>>>>> cf0767fb
             aaofunc.assign(self.ureduce)
 
         elif jacobian_state == 'initial':
