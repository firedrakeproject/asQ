import firedrake as fd
from firedrake.petsc import PETSc
from functools import reduce
from operator import mul
from asQ.profiling import memprofile
from asQ.common import get_option_from_list
from functools import partial

from asQ.parallel_arrays import in_range, DistributedDataLayout1D


def time_average(aaos, uout, uwrk, uall=None, average='window'):
    """
    Compute the time average of an all-at-once function
    over either entire window or current slice.

    :arg aaos: AllAtOnceSystem describing the function to average.
    :arg uout: Function to save average into.
    :arg uwrk: Function to use as working buffer.
    :arg uall: all-at-once function to average. If None the AllAtOnceSystem's is used.
    :arg average: range of time-average.
        'window': compute over all timesteps in all-at-once function.
        'slice': compute only over timesteps on local ensemble member.
    """
    if uall is None:
        uall = aaos.w_all
    ualls = uall.subfunctions

    # accumulate over local slice
    uout.assign(0)
    uouts = uout.subfunctions
    for i in range(aaos.nlocal_timesteps):
        for uo, uc in zip(uouts, aaos.get_field_components(i, f_alls=ualls)):
            uo.assign(uo + uc)

    if average == 'slice':
        nsamples = aaos.nlocal_timesteps
        uout /= fd.Constant(nsamples)
    elif average == 'window':
        aaos.ensemble.allreduce(uout, uwrk)
        nsamples = aaos.ntimesteps
        uout.assign(uwrk/fd.Constant(nsamples))
    else:
        raise ValueError(f"average type must be 'window' or 'slice', not {average}")

    return


class JacobianMatrix(object):
    """
    PETSc options:

    'aaos_jacobian_linearisation': <'consistent', 'user'>
        Which form to linearise when constructing the Jacobian.
        Default is 'consistent'.

        'consistent': use the same form used in the AllAtOnceSystem residual.
        'user': use the alternative forms given to the AllAtOnceSystem.

    'aaos_jacobian_state': <'current', 'window', 'slice', 'linear', 'initial', 'reference', 'user'>
        Which state to linearise around when constructing the Jacobian.
        Default is 'current'.

        'current': use the current state of the AllAtOnceSystem (i.e. current Newton iterate).
        'window': use the time average over the entire AllAtOnceSystem.
        'slice': use the time average over timesteps on the local Ensemble member.
        'linear': the form being linearised is linear, so no update to the state is needed.
        'initial': use the initial condition is used for all timesteps.
        'reference': use the reference state of the AllAtOnceSystem for all timesteps.
        'user': the state will be set manually by the user so no update is needed.
    """
    prefix = "aaos_jacobian_"

    @memprofile
    def __init__(self, aaos, snes=None):
        r"""
        Python matrix for the Jacobian of the all at once system
        :param aaos: The AllAtOnceSystem object
        """
        self.aaos = aaos

        if snes is not None:
            self.snes = snes
            prefix = snes.getOptionsPrefix()
            prefix += self.prefix

        # function to linearise around, and timestep from end of previous slice
        self.u = fd.Function(self.aaos.function_space_all)
        self.urecv = fd.Function(self.aaos.function_space)

        # function the Jacobian acts on, and contribution from timestep at end of previous slice
        self.x = fd.Function(self.aaos.function_space_all)
        self.xrecv = fd.Function(self.aaos.function_space)

        # output residual, and contribution from timestep at end of previous slice
        self.F = fd.Function(self.aaos.function_space_all)
        self.F_prev = fd.Function(self.aaos.function_space_all)

        # working buffers for calculating time average when needed
        self.ureduce = fd.Function(self.aaos.function_space)
        self.uwrk = fd.Function(self.aaos.function_space)

        # option for what form to linearise
        valid_linearisations = ['consistent', 'user']

        if snes is None:
            self.linearised_mass = aaos.linearised_mass
            self.linearised_function = aaos.linearised_function
        else:
            linear_option = f"{prefix}linearisation"

            linear = get_option_from_list(linear_option, valid_linearisations, default_index=0)

            if linear == 'consistent':
                self.linearised_mass = aaos.form_mass
                self.linearised_function = aaos.form_function
            elif linear == 'user':
                self.linearised_mass = aaos.linearised_mass
                self.linearised_function = aaos.linearised_function

        # all-at-once form to linearise
        self.aao_form = self.aaos.construct_aao_form(wall=self.u, wrecv=self.urecv,
                                                     mass=self.linearised_mass,
                                                     function=self.linearised_function)

        # Jform without contributions from the previous step
        self.Jform = fd.derivative(self.aao_form, self.u)
        # Jform contributions from the previous step
        self.Jform_prev = fd.derivative(self.aao_form, self.urecv)

        # option for what state to linearise around
        valid_jacobian_states = ['current', 'window', 'slice', 'linear', 'initial', 'reference', 'user']

        if snes is None:
            self.jacobian_state = lambda: 'current'
        else:
            state_option = f"{prefix}state"

            self.jacobian_state = partial(get_option_from_list,
                                          state_option, valid_jacobian_states, default_index=0)

        jacobian_state = self.jacobian_state()

        if jacobian_state == 'reference' and self.aaos.reference_state is None:
            raise ValueError("AllAtOnceSystem must be provided a reference state to use \'reference\' for aaos_jacobian_state.")

        self.update()

    def update(self, X=None):
        # update the state to linearise around from the current all-at-once solution

        aaos = self.aaos
        jacobian_state = self.jacobian_state()

        def uniform_state(u):
            self.urecv.assign(u)
            for i in range(aaos.nlocal_timesteps):
                aaos.set_field(i, u, f_alls=self.u.subfunctions)

        if jacobian_state == 'linear':
            pass

        elif jacobian_state == 'current':
            if X is None:
                self.u.assign(aaos.w_all)
                self.urecv.assign(aaos.w_recv)
            else:
                aaos.update(X, wall=self.u, wrecv=self.urecv, blocking=True)

        elif jacobian_state in ('window', 'slice'):
            time_average(aaos, self.ureduce, self.uwrk, average=jacobian_state)
            uniform_state(self.ureduce)

        elif jacobian_state == 'initial':
            uniform_state(aaos.initial_condition)

        elif jacobian_state == 'reference':
            uniform_state(aaos.reference_state)

        elif jacobian_state == 'user':
            pass

        return

        self.Jaction = fd.action(self.Jform, self.u)
        self.Jaction_prev = fd.action(self.Jform_prev, self.urecv)

    @PETSc.Log.EventDecorator()
    @memprofile
    def mult(self, mat, X, Y):

        self.aaos.update(X, wall=self.x, wrecv=self.xrecv, blocking=True)

        # Set the flag for the circulant option
        if self.aaos.circ in ["quasi", "picard"]:
            self.aaos.Circ.assign(1.0)
        else:
            self.aaos.Circ.assign(0.0)

        # assembly stage
<<<<<<< HEAD
        fd.assemble(fd.action(self.Jform, self.x), tensor=self.F)
        fd.assemble(fd.action(self.Jform_prev, self.xrecv),
                    tensor=self.F_prev)
=======
        fd.assemble(self.Jaction, tensor=self.F)
        fd.assemble(self.Jaction_prev, tensor=self.F_prev)
>>>>>>> a6a4602c
        self.F += self.F_prev

        # unset flag if alpha-circulant approximation only in Jacobian
        if self.aaos.circ not in ["picard"]:
            self.aaos.Circ.assign(0.0)

        # Apply boundary conditions
        # assumes aaos.w_all contains the current state we are
        # interested in
        # For Jacobian action we should just return the values in X
        # at boundary nodes
        for bc in self.aaos.boundary_conditions_all:
            bc.homogenize()
            bc.apply(self.F, u=self.x)
            bc.restore()

        with self.F.dat.vec_ro as v:
            v.copy(Y)


class AllAtOnceSystem(object):
    @memprofile
    def __init__(self,
                 ensemble, time_partition,
                 dt, theta,
                 form_mass, form_function,
                 w0, bcs=[],
                 reference_state=None,
                 linearised_function=None,
                 linearised_mass=None,
                 circ="", alpha=1e-3):
        """
        The all-at-once system representing multiple timesteps of a time-dependent finite-element problem.

        :arg ensemble: time-parallel ensemble communicator.
        :arg time_partition: a list of integers for the number of timesteps stored on each ensemble rank.
        :arg w0: a Function containing the initial data.
        :arg bcs: a list of DirichletBC boundary conditions on w0.function_space.
        :arg reference_state: a Function in W to use as a reference state
            e.g. in DiagFFTPC
        :arg circ: a string describing the option on where to use the
            alpha-circulant modification. "picard" - do a nonlinear wave
            form relaxation method. "quasi" - do a modified Newton
            method with alpha-circulant modification added to the
            Jacobian. To make the alpha circulant modification only in the
            preconditioner, simply set ksp_type:preonly in the solve options.
        :arg alpha: float, circulant matrix parameter
        """
        self.layout = DistributedDataLayout1D(time_partition, ensemble.ensemble_comm)

        self.ensemble = ensemble
        self.time_partition = self.layout.partition
        self.time_rank = ensemble.ensemble_comm.rank
        self.nlocal_timesteps = self.layout.local_size
        self.ntimesteps = self.layout.global_size

        self.function_space = w0.function_space()
        self.initial_condition = fd.Function(self.function_space).assign(w0)

        if reference_state is None:
            self.reference_state = None
        else:
            if reference_state.function_space() != w0.function_space():
                raise ValueError("AllAtOnceSystem reference state must be in the"
                                 + " same function space as the initial condition.")
            self.reference_state = fd.Function(self.function_space).assign(reference_state)

        # need to make copy of bcs too instead of taking a reference
        self.boundary_conditions = bcs
        self.ncomponents = len(self.function_space.subfunctions)

        self.dt = dt
        self.time = tuple(fd.Constant(0) for _ in range(self.nlocal_timesteps))
        for n in range((self.nlocal_timesteps)):
            self.time[n].assign(self.time[n] + dt*(self.transform_index(n, from_range='slice', to_range='window') + 1))

        self.t0 = fd.Constant(0.0)
        self.theta = theta

        self.form_mass = form_mass
        self.form_function = form_function

        self.linearised_mass = linearised_mass if linearised_mass is not None else form_mass
        self.linearised_function = linearised_function if linearised_function is not None else form_function

        self.circ = circ
        self.alpha = alpha
        self.Circ = fd.Constant(0.0)

        self.max_indices = {
            'component': self.ncomponents,
            'slice': self.nlocal_timesteps,
            'window': self.ntimesteps
        }

        # function pace for the slice of the all-at-once system on this process
        self.function_space_all = reduce(mul, (self.function_space
                                               for _ in range(self.nlocal_timesteps)))

        self.w_all = fd.Function(self.function_space_all)
        self.w_alls = self.w_all.subfunctions

        for i in range(self.nlocal_timesteps):
            self.set_field(i, self.initial_condition, index_range='slice')

        self.boundary_conditions_all = self.set_boundary_conditions(bcs)

        for bc in self.boundary_conditions_all:
            bc.apply(self.w_all)

        # function to assemble the nonlinear residual
        self.F_all = fd.Function(self.function_space_all)

        # functions containing the last and next steps for parallel
        # communication timestep
        # from the previous iteration
        self.w_recv = fd.Function(self.function_space)
        self.w_send = fd.Function(self.function_space)

        self.aao_form = self.construct_aao_form(self.w_all, self.w_recv)

    def set_boundary_conditions(self, bcs):
        """
        Set the boundary conditions onto solution at each timestep in the all-at-once system.
        Returns a list of all boundary conditions on the all-at-once system.

        :arg bcs: a list of the boundary conditions to apply
        """
        is_mixed_element = isinstance(self.function_space.ufl_element(), fd.MixedElement)

        bcs_all = []
        for bc in bcs:
            for step in range(self.nlocal_timesteps):
                if is_mixed_element:
                    cpt = bc.function_space().index
                else:
                    cpt = 0
                index = self.transform_index(step, cpt)
                bc_all = fd.DirichletBC(self.function_space_all.sub(index),
                                        bc.function_arg,
                                        bc.sub_domain)
                bcs_all.append(bc_all)

        return bcs_all

    def transform_index(self, i, cpt=None, from_range='slice', to_range='slice'):
        '''
        Shift timestep or component index from one range to another, and accounts for -ve indices.

        For example, if there are 3 ensemble ranks, each owning two timesteps, then:
            window index 0 is slice index 0 on ensemble rank 0
            window index 1 is slice index 1 on ensemble rank 0
            window index 2 is slice index 0 on ensemble rank 1
            window index 3 is slice index 1 on ensemble rank 1
            window index 4 is slice index 0 on ensemble rank 2
            window index 5 is slice index 1 on ensemble rank 2

        If cpt is None, shifts from one timestep range to another. If cpt is not None, returns index in all-at-once function of component cpt in timestep i.
        Throws IndexError if original or shifted index is out of bounds.

        :arg i: timestep index to shift.
        :arg cpt: None or component index in timestep i to shift.
        :arg from_range: range of i. Either slice or window.
        :arg to_range: range to shift i to. Either slice or window. Ignored if cpt is not None.
        '''
        if from_range == 'component' or to_range == 'component':
            raise ValueError("from_range and to_range apply to the timestep index and cannot be 'component'")

        idxtypes = {'slice': 'l', 'window': 'g'}

        i = self.layout.transform_index(i, itype=idxtypes[from_range], rtype=idxtypes[to_range])

        if cpt is None:
            return i
        else:  # cpt is not None:
            in_range(cpt, self.max_indices['component'], throws=True)
            cpt = cpt % self.max_indices['component']
            return i*self.ncomponents + cpt

    @PETSc.Log.EventDecorator()
    def set_component(self, step, cpt, wnew, index_range='slice', f_alls=None):
        '''
        Set component of solution at a timestep to new value

        :arg step: index of timestep
        :arg cpt: index of component
        :arg wout: new solution for timestep
        :arg index_range: is index in window or slice?
        :arg f_alls: an all-at-once function to set timestep in. If None, self.w_alls is used
        '''
        # index of component in all at once function
        aao_index = self.transform_index(step, cpt, from_range=index_range, to_range='slice')

        if f_alls is None:
            f_alls = self.w_alls

        f_alls[aao_index].assign(wnew)

    @PETSc.Log.EventDecorator()
    def get_component(self, step, cpt, index_range='slice', wout=None, name=None, f_alls=None, deepcopy=False):
        '''
        Get component of solution at a timestep

        :arg step: index of timestep to get
        :arg cpt: index of component
        :arg index_range: is timestep index in window or slice?
        :arg wout: function to set to component (component returned if None)
        :arg name: name of returned function if deepcopy=True. Ignored if wout is not None
        :arg f_alls: an all-at-once function to get timestep from. If None, self.w_alls is used
        :arg deepcopy: if True, new function is returned. If false, handle to component of f_alls is returned. Ignored if wout is not None
        '''
        # index of component in all at once function
        aao_index = self.transform_index(step, cpt, from_range=index_range, to_range='slice')

        if f_alls is None:
            f_alls = self.w_alls

        # required component
        wget = f_alls[aao_index]

        if wout is not None:
            wout.assign(wget)
            return wout

        if deepcopy is False:
            return wget
        else:  # deepcopy is True
            wreturn = fd.Function(self.function_space.sub(cpt), name=name)
            wreturn.assign(wget)
            return wreturn

    def get_field_components(self, step, index_range='slice', f_alls=None):
        '''
        Get tuple of the components of the all-at-once function for a timestep.

        :arg step: index of timestep.
        :arg index_range: is index in window or slice?
        :arg f_alls: an all-at-once function to get timestep from. If None, self.w_alls is used
        '''
        if f_alls is None:
            f_alls = self.w_alls

        return tuple(self.get_component(step, cpt, f_alls=f_alls)
                     for cpt in range(self.ncomponents))

    @PETSc.Log.EventDecorator()
    def set_field(self, step, wnew, index_range='slice', f_alls=None):
        '''
        Set solution at a timestep to new value

        :arg step: index of timestep to set.
        :arg wnew: new solution for timestep
        :arg index_range: is index in window or slice?
        :arg f_alls: an all-at-once function to set timestep in. If None, self.w_alls is used
        '''
        for cpt in range(self.ncomponents):
            self.set_component(step, cpt, wnew.sub(cpt),
                               index_range=index_range, f_alls=f_alls)

    @PETSc.Log.EventDecorator()
    def get_field(self, step, index_range='slice', wout=None, name=None, f_alls=None):
        '''
        Get solution at a timestep

        :arg step: index of timestep to set.
        :arg index_range: is index in window or slice?
        :arg wout: function to set to timestep (timestep returned if None)
        :arg name: name of returned function. Ignored if wout is not None
        :arg f_alls: an all-at-once function to get timestep from. If None, self.w_alls is used
        '''
        if wout is None:
            wget = fd.Function(self.function_space, name=name)
        else:
            wget = wout

        for cpt in range(self.ncomponents):
            wcpt = self.get_component(step, cpt, index_range=index_range, f_alls=f_alls)
            wget.sub(cpt).assign(wcpt)

        return wget

    @PETSc.Log.EventDecorator()
    def for_each_timestep(self, callback):
        '''
        call callback for each timestep in each slice in the current window
        callback arguments are: timestep index in window, timestep index in slice, Function at timestep

        :arg callback: the function to call for each timestep
        '''

        w = fd.Function(self.function_space)
        for slice_index in range(self.nlocal_timesteps):
            window_index = self.transform_index(slice_index,
                                                from_range='slice',
                                                to_range='window')
            self.get_field(slice_index, wout=w, index_range='slice')
            callback(window_index, slice_index, w)

    @PETSc.Log.EventDecorator()
    def next_window(self, w1=None):
        """
        Reset all-at-once-system ready for next time-window

        :arg w1: initial solution for next time-window.If None,
                 will use the final timestep from previous window
        """
        if w1 is not None:  # use given function
            self.initial_condition.assign(w1)

        else:  # last rank broadcasts final timestep

            end_rank = self.ensemble.ensemble_comm.size - 1

            if self.time_rank == end_rank:
                self.get_field(-1, wout=self.initial_condition, index_range='window')

            self.ensemble.bcast(self.initial_condition, root=end_rank)

        # persistence forecast
        for i in range(self.nlocal_timesteps):
            self.set_field(i, self.initial_condition, index_range='slice')
            self.time[i].assign(self.time[i] + self.dt*self.ntimesteps)
        self.t0.assign(self.t0 + self.dt*self.ntimesteps)
        return

    @PETSc.Log.EventDecorator()
    def update_time_halos(self, wsend=None, wrecv=None, walls=None, blocking=True):
        '''
        Update wrecv with the last step from the previous slice (periodic) of walls

        :arg wsend: Function to send last step of current slice to next slice. if None self.w_send is used
        :arg wrecv: Function to receive last step of previous slice. if None self.w_recv is used
        :arg walls: all at once function list to update wrecv from. if None self.w_alls is used
        :arg blocking: Whether to use blocking MPI communications. If False then a list of MPI requests is returned
        '''

        if wsend is None:
            wsend = self.w_send
        if wrecv is None:
            wrecv = self.w_recv
        if walls is None:
            walls = self.w_alls

        if blocking:
            sendrecv = self.ensemble.sendrecv
        else:
            sendrecv = self.ensemble.isendrecv

        # send last timestep on current slice to next slice
        self.get_field(-1, wout=wsend, index_range='slice', f_alls=walls)

        size = self.ensemble.ensemble_comm.size
        rank = self.ensemble.ensemble_comm.rank

        # ring communication
        dst = (rank+1) % size
        src = (rank-1) % size

        return sendrecv(fsend=wsend, dest=dst, sendtag=rank,
                        frecv=wrecv, source=src, recvtag=src)

    @PETSc.Log.EventDecorator()
    def update(self, X, wall=None, wsend=None, wrecv=None, blocking=True):
        '''
        Update self.w_alls and self.w_recv from PETSc Vec X.
        The local parts of X are copied into self.w_alls
        and the last step from the previous slice (periodic)
        is copied into self.u_prev
        '''
        if wall is None:
            wall = self.w_all
        if wsend is None:
            wsend = self.w_send
        if wrecv is None:
            wrecv = self.w_recv

        with wall.dat.vec_wo as v:
            v.array[:] = X.array_r

        return self.update_time_halos(wsend=wsend,
                                      wrecv=wrecv,
                                      walls=wall.subfunctions,
                                      blocking=blocking)

    @PETSc.Log.EventDecorator()
    @memprofile
    def _assemble_function(self, snes, X, Fvec):
        r"""
        This is the function we pass to the snes to assemble
        the nonlinear residual.
        """
        self.update(X)

        # Set the flag for the circulant option
        if self.circ == "picard":
            self.Circ.assign(1.0)
        else:
            self.Circ.assign(0.0)
        # assembly stage
        fd.assemble(self.aao_form, tensor=self.F_all)

        # apply boundary conditions
        for bc in self.boundary_conditions_all:
            bc.apply(self.F_all, u=self.w_all)

        with self.F_all.dat.vec_ro as v:
            v.copy(Fvec)

    def construct_aao_form(self, wall=None, wrecv=None, mass=None, function=None):
        """
        Constructs the bilinear form for the all at once system.
        Specific to the theta-centred Crank-Nicholson method

        :arg wall: all-at-once function to construct the form over.
            Defaults to the AllAtOnceSystem's.
        :arg wrecv: last timestep from previous time slice.
            Defaults to the AllAtOnceSystem's.
        :arg mass: a function that returns a linear form on w0.function_space()
            providing the mass operator for the time derivative.
        :arg function: a function that returns a form on w0.function_space()
            providing f(w) for the ODE w_t + f(w) = 0.
        """
        if wall is None:
            w_alls = fd.split(self.w_all)
        else:
            w_alls = fd.split(wall)

        if wrecv is None:
            wrecv = self.w_recv

        if mass is None:
            mass = self.form_mass

        if function is None:
            function = self.form_function

        test_fns = fd.TestFunctions(self.function_space_all)

        dt = fd.Constant(self.dt)
        theta = fd.Constant(self.theta)
        alpha = fd.Constant(self.alpha)

        def get_step(i):
            return self.get_field_components(i, f_alls=w_alls)

        def get_test(i):
            return self.get_field_components(i, f_alls=test_fns)

        for n in range(self.nlocal_timesteps):
            # previous time level
            if n == 0:
                if self.time_rank == 0:
                    # need the initial data
                    w0list = fd.split(self.initial_condition)

                    # circulant option for quasi-Jacobian
                    wrecvlist = fd.split(wrecv)

                    w0s = [w0list[i] + self.Circ*alpha*wrecvlist[i]
                           for i in range(self.ncomponents)]
                else:
                    # wrecv will contain the data from the previous slice
                    w0s = fd.split(wrecv)
            else:
                w0s = get_step(n-1)

            # current time level
            w1s = get_step(n)
            dws = get_test(n)

            # time derivative
            if n == 0:
                aao_form = (1.0/dt)*mass(*w1s, *dws)
            else:
                aao_form += (1.0/dt)*mass(*w1s, *dws)
            aao_form -= (1.0/dt)*mass(*w0s, *dws)

            # vector field
            aao_form += theta*function(*w1s, *dws, self.time[n])
            aao_form += (1.0 - theta)*function(*w0s, *dws, self.time[n]-dt)

        return aao_form<|MERGE_RESOLUTION|>--- conflicted
+++ resolved
@@ -128,6 +128,9 @@
         # Jform contributions from the previous step
         self.Jform_prev = fd.derivative(self.aao_form, self.urecv)
 
+        self.Jaction = fd.action(self.Jform, self.u)
+        self.Jaction_prev = fd.action(self.Jform_prev, self.urecv)
+
         # option for what state to linearise around
         valid_jacobian_states = ['current', 'window', 'slice', 'linear', 'initial', 'reference', 'user']
 
@@ -198,14 +201,8 @@
             self.aaos.Circ.assign(0.0)
 
         # assembly stage
-<<<<<<< HEAD
-        fd.assemble(fd.action(self.Jform, self.x), tensor=self.F)
-        fd.assemble(fd.action(self.Jform_prev, self.xrecv),
-                    tensor=self.F_prev)
-=======
         fd.assemble(self.Jaction, tensor=self.F)
         fd.assemble(self.Jaction_prev, tensor=self.F_prev)
->>>>>>> a6a4602c
         self.F += self.F_prev
 
         # unset flag if alpha-circulant approximation only in Jacobian
