--- conflicted
+++ resolved
@@ -36,15 +36,11 @@
         self.Jform_prev = fd.derivative(self.aaos.aao_form,
                                         self.aaos.w_recv)
 
-<<<<<<< HEAD
-=======
         self.Jaction = fd.action(self.Jform, self.u)
         self.Jaction_prev = fd.action(self.Jform_prev, self.urecv)
 
     @PETSc.Log.EventDecorator()
->>>>>>> a6a4602c
     @memprofile
-    @PETSc.Log.EventDecorator()
     def mult(self, mat, X, Y):
 
         self.aaos.update(X, wall=self.u, wrecv=self.urecv, blocking=True)
