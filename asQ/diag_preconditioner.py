--- conflicted
+++ resolved
@@ -6,15 +6,11 @@
 from asQ.pencil import Pencil, Subcomm
 import importlib
 from asQ.profiling import memprofile
-<<<<<<< HEAD
 from asQ.common import get_option_from_list
 from asQ.allatoncesystem import time_average
 
 from functools import partial
 
-=======
-from functools import partial
->>>>>>> 04a1ba51
 import asQ.complex_proxy.vector as cpx
 
 
@@ -236,7 +232,6 @@
 
         #  Building the nonlinear operator
         self.Jsolvers = []
-<<<<<<< HEAD
 
         # which form to linearise around
         valid_linearisations = ['consistent', 'user']
@@ -251,10 +246,8 @@
             form_mass = self.aaos.linearised_mass
             form_function = self.aaos.linearised_function
 
-=======
-        form_mass = self.aaos.form_mass
-        form_function = partial(self.aaos.form_function, t=self.t_average)
->>>>>>> 04a1ba51
+        form_function = partial(form_function, t=self.t_average)
+
         # Now need to build the block solver
         self.u0 = fd.Function(self.CblockV)  # time average to linearise around
 
@@ -339,7 +332,6 @@
         if jac_state == 'linear':
             return
 
-<<<<<<< HEAD
         elif jac_state == 'initial':
             ustate = self.aaos.initial_condition
 
@@ -353,24 +345,9 @@
         cpx.set_real(self.u0, ustate)
         cpx.set_imag(self.u0, ustate)
 
+        self.t_average.assign(self.aaos.t0 + (self.aaos.ntimesteps + 1)*self.aaos.dt/2)
+
         return
-=======
-        urs = self.ureduce.subfunctions
-        for i in range(self.nlocal_timesteps):
-            for ur, ui in zip(urs, self.aaos.get_field_components(i)):
-                ur.assign(ur + ui)
-
-        # average only over current time-slice
-        if self.jac_average == 'slice':
-            self.ureduce /= fd.Constant(self.nlocal_timesteps)
-        else:  # implies self.jac_average == 'window':
-            self.paradiag.ensemble.allreduce(self.ureduce, self.uwrk)
-            self.ureduce.assign(self.uwrk/fd.Constant(self.ntimesteps))
-
-        cpx.set_real(self.u0, self.ureduce)
-        cpx.set_imag(self.u0, self.ureduce)
-        self.t_average.assign(self.aaos.t0 + (self.aaos.ntimesteps + 1)*self.aaos.dt/2)
->>>>>>> 04a1ba51
 
     @PETSc.Log.EventDecorator()
     @memprofile
