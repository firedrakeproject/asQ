import numpy as np
import firedrake as fd
from scipy.fft import fft, ifft
from firedrake.petsc import PETSc
# from mpi4py_fft.pencil import Pencil, Subcomm
from asQ.pencil import Pencil, Subcomm
from operator import mul
from functools import reduce
import importlib
from ufl.classes import MultiIndex, FixedIndex, Indexed


class DiagFFTPC(object):
    prefix = "diagfft_"

    def __init__(self):
        r"""A preconditioner for all-at-once systems with alpha-circulant
        block diagonal structure, using FFT.
        """
        self.initialized = False

    def setUp(self, pc):
        """Setup method called by PETSc."""
        if not self.initialized:
            self.initialize(pc)
        self.update(pc)

    def initialize(self, pc):
        if pc.getType() != "python":
            raise ValueError("Expecting PC type python")

        prefix = pc.getOptionsPrefix()

        # get hook to paradiag object
        sentinel = object()
        constructor = PETSc.Options().getString(
            f"{prefix}{self.prefix}context", default=sentinel)
        if constructor == sentinel:
            raise ValueError

        mod, fun = constructor.rsplit(".", 1)
        mod = importlib.import_module(mod)
        fun = getattr(mod, fun)
        if isinstance(fun, type):
            fun = fun()
        self.context = fun(pc)

        paradiag = self.context["paradiag"]

        self.ensemble = paradiag.ensemble
        self.paradiag = paradiag
        self.aaos = paradiag.aaos
        self.layout = paradiag.layout
        self.time_partition = paradiag.time_partition
        self.time_rank = paradiag.time_rank
        self.ntimesteps = paradiag.ntimesteps
        self.nlocal_timesteps = paradiag.nlocal_timesteps

        paradiag.diagfftpc = self

        # option for whether to use slice or window average for block jacobian
        self.jac_average = PETSc.Options().getString(
            f"{prefix}{self.prefix}jac_average", default='window')

        valid_jac_averages = ['window', 'slice']

        if self.jac_average not in valid_jac_averages:
            raise ValueError("diagfft_jac_average must be one of "+" or ".join(valid_jac_averages))

        # this time slice part of the all at once solution
        self.w_all = self.aaos.w_all

        # basic model function space
        self.blockV = self.aaos.function_space

        W_all = self.aaos.function_space_all
        # sanity check
        assert (self.blockV.dim()*paradiag.nlocal_timesteps == W_all.dim())

        # Input/Output wrapper Functions
        self.xf = fd.Function(W_all)  # input
        self.yf = fd.Function(W_all)  # output

        # Gamma coefficients
        exponents = np.arange(self.ntimesteps)/self.ntimesteps
        self.Gam = paradiag.alpha**exponents

        slice_begin = self.aaos.transform_index(0, from_range='slice', to_range='window')
        slice_end = slice_begin + self.nlocal_timesteps
        self.Gam_slice = self.Gam[slice_begin:slice_end]

        # circulant eigenvalues
        C1col = np.zeros(self.ntimesteps)
        C2col = np.zeros(self.ntimesteps)

        dt = self.aaos.dt
        theta = self.aaos.theta
        C1col[:2] = np.array([1, -1])/dt
        C2col[:2] = np.array([theta, 1-theta])

        self.D1 = np.sqrt(self.ntimesteps)*fft(self.Gam*C1col)
        self.D2 = np.sqrt(self.ntimesteps)*fft(self.Gam*C2col)

        # Block system setup
        # First need to build the vector function space version of
        # blockV
        mesh = self.blockV.mesh()
        Ve = self.blockV.ufl_element()
        self.ncpts = len(self.blockV)
        V_cpts = self.blockV.split()
        ComplexCpts = []
        for V_cpt in V_cpts:
            rank = V_cpt.rank
            V_cpt_ele = V_cpt.ufl_element()
            if rank == 0:  # scalar basis coefficients
                ComplexCpts.append(fd.VectorElement(V_cpt_ele, dim=2))
            elif rank == 1:  # vector basis coefficients
                dim = V_cpt_ele.num_sub_elements()
                shape = (2, dim)
                scalar_element = V_cpt_ele.sub_elements()[0]
                ComplexCpts.append(fd.TensorElement(scalar_element, shape))
            else:
                assert (rank > 0)
                shape = (2,) + V_cpt_ele._shape
                scalar_element = V_cpt_ele.sub_elements()[0]
                ComplexCpts.append(fd.TensorElement(scalar_element, shape))
        self.CblockV = reduce(mul, [fd.FunctionSpace(mesh, ComplexCpt)
                                    for ComplexCpt in ComplexCpts])

        # get the boundary conditions
        self.set_CblockV_bcs()

        # Now need to build the block solver
        vs = fd.TestFunctions(self.CblockV)
        uts = fd.TrialFunctions(self.CblockV)
        self.u0 = fd.Function(self.CblockV)  # we will create a linearisation
        us = fd.split(self.u0)

        # function to do global reduction into for average block jacobian
        if self.jac_average == 'window':
            self.ureduceC = fd.Function(self.CblockV)

        # extract the real and imaginary parts
        vsr = []
        vsi = []
        utsr = []
        utsi = []
        usr = []
        usi = []

        if isinstance(Ve, fd.MixedElement):
            N = Ve.num_sub_elements()
            for i in range(N):
                part = vs[i]
                idxs = fd.indices(len(part.ufl_shape) - 1)
                vsr.append(fd.as_tensor(Indexed(part, MultiIndex((FixedIndex(0), *idxs))), idxs))
                vsi.append(fd.as_tensor(Indexed(part, MultiIndex((FixedIndex(1), *idxs))), idxs))
                part = us[i]
                idxs = fd.indices(len(part.ufl_shape) - 1)
                usr.append(fd.as_tensor(Indexed(part, MultiIndex((FixedIndex(0), *idxs))), idxs))
                usi.append(fd.as_tensor(Indexed(part, MultiIndex((FixedIndex(1), *idxs))), idxs))
                part = uts[i]
                idxs = fd.indices(len(part.ufl_shape) - 1)
                utsr.append(fd.as_tensor(Indexed(part, MultiIndex((FixedIndex(0), *idxs))), idxs))
                utsi.append(fd.as_tensor(Indexed(part, MultiIndex((FixedIndex(1), *idxs))), idxs))
        else:
            vsr.append(vs[0])
            vsi.append(vs[1])
            usr.append(us[0])
            usi.append(us[1])
            utsr.append(uts[0])
            utsi.append(uts[1])

        # input and output functions
        self.Jprob_in = fd.Function(self.CblockV)
        self.Jprob_out = fd.Function(self.CblockV)

        # A place to store all the inputs to the block problems
        self.xfi = fd.Function(W_all)
        self.xfr = fd.Function(W_all)

        #  Building the nonlinear operator
        self.Jsolvers = []
        self.Js = []
        form_mass = self.aaos.form_mass
        form_function = self.aaos.form_function

        # setting up the FFT stuff
        # construct simply dist array and 1d fftn:
        subcomm = Subcomm(self.ensemble.ensemble_comm, [0, 1])
        # get some dimensions
        nlocal = self.blockV.node_set.size
        NN = np.array([self.ntimesteps, nlocal], dtype=int)
        # transfer pencil is aligned along axis 1
        self.p0 = Pencil(subcomm, NN, axis=1)
        # a0 is the local part of our fft working array
        # has shape of (partition/P, nlocal)
        self.a0 = np.zeros(self.p0.subshape, complex)
        self.p1 = self.p0.pencil(0)
        # a0 is the local part of our other fft working array
        self.a1 = np.zeros(self.p1.subshape, complex)
        self.transfer = self.p0.transfer(self.p1, complex)

        # setting up the Riesz map
        # input for the Riesz map
        self.xtemp = fd.Function(self.CblockV)
        v = fd.TestFunction(self.CblockV)
        u = fd.TrialFunction(self.CblockV)
        a = fd.assemble(fd.inner(u, v)*fd.dx)
        self.Proj = fd.LinearSolver(a, options_prefix=f"{prefix}{self.prefix}mass_")

        # building the Jacobian of the nonlinear term
        # what we want is a block diagonal matrix in the 2x2 system
        # coupling the real and imaginary parts.
        # We achieve this by copying w_all into both components of u0
        # building the nonlinearity separately for the real and imaginary
        # parts and then linearising.

        Nrr = form_function(*usr, *vsr)
        Nri = form_function(*usr, *vsi)
        Nir = form_function(*usi, *vsr)
        Nii = form_function(*usi, *vsi)
        Jrr = fd.derivative(Nrr, self.u0)
        Jri = fd.derivative(Nri, self.u0)
        Jir = fd.derivative(Nir, self.u0)
        Jii = fd.derivative(Nii, self.u0)

        # building the block problem solvers
        for i in range(self.nlocal_timesteps):
            ii = self.aaos.transform_index(i, from_range='slice', to_range='window')
            D1i = fd.Constant(np.imag(self.D1[ii]))
            D1r = fd.Constant(np.real(self.D1[ii]))
            D2i = fd.Constant(np.imag(self.D2[ii]))
            D2r = fd.Constant(np.real(self.D2[ii]))

            # pass sigma into PC:
            sigma = self.D1[ii]**2/self.D2[ii]
            sigma_inv = self.D2[ii]**2/self.D1[ii]
            appctx_h = {}
            appctx_h["sr"] = fd.Constant(np.real(sigma))
            appctx_h["si"] = fd.Constant(np.imag(sigma))
            appctx_h["sinvr"] = fd.Constant(np.real(sigma_inv))
            appctx_h["sinvi"] = fd.Constant(np.imag(sigma_inv))
            appctx_h["D2r"] = D2r
            appctx_h["D2i"] = D2i
            appctx_h["D1r"] = D1r
            appctx_h["D1i"] = D1i

            # The linear operator
            A = (
                D1r*form_mass(*utsr, *vsr)
                - D1i*form_mass(*utsi, *vsr)
                + D2r*Jrr
                - D2i*Jir
                + D1r*form_mass(*utsi, *vsi)
                + D1i*form_mass(*utsr, *vsi)
                + D2r*Jii
                + D2i*Jri
            )

            # The rhs
            v = fd.TestFunction(self.CblockV)
            L = fd.inner(v, self.Jprob_in)*fd.dx

            # Options with prefix 'diagfft_block_' apply to all blocks by default
            # If any options with prefix 'diagfft_block_{i}' exist, where i is the
            # block number, then this prefix is used instead (like pc fieldsplit)

            block_prefix = f"{prefix}{self.prefix}block_"
            for k, v in PETSc.Options().getAll().items():
                if k.startswith(f"{block_prefix}{str(ii)}_"):
                    block_prefix = f"{block_prefix}{str(ii)}_"
                    break

            jprob = fd.LinearVariationalProblem(A, L, self.Jprob_out,
                                                bcs=self.CblockV_bcs)
            Jsolver = fd.LinearVariationalSolver(jprob,
                                                 appctx=appctx_h,
                                                 options_prefix=block_prefix)
            # multigrid transfer manager
            if 'diag_transfer_managers' in paradiag.block_ctx:
                # Jsolver.set_transfer_manager(paradiag.block_ctx['diag_transfer_managers'][ii])
                tm = paradiag.block_ctx['diag_transfer_managers'][i]
                Jsolver.set_transfer_manager(tm)
                tm_set = (Jsolver._ctx.transfer_manager is tm)

                if tm_set is False:
                    print(f"transfer manager not set on Jsolvers[{ii}]")

            self.Jsolvers.append(Jsolver)

        self.initialized = True

    def set_CblockV_bcs(self):
        self.CblockV_bcs = []
        for bc in self.aaos.boundary_conditions:
            is_mixed_element = isinstance(self.aaos.function_space.ufl_element(),
                                          fd.MixedElement)
            for r in range(2):  # Complex coefficient index
                if is_mixed_element:
                    i = bc.function_space().index
                    all_bc = fd.DirichletBC(self.CblockV.sub(i).sub(r),
                                            0*bc.function_arg,
                                            bc.sub_domain)
                else:
                    all_bc = fd.DirichletBC(self.CblockV.sub(r),
                                            0*bc.function_arg,
                                            bc.sub_domain)
                self.CblockV_bcs.append(all_bc)

    def _record_diagnostics(self):
        """
        Update diagnostic information from block linear solvers.

        Must be called exactly once at the end of each apply()
        """
        for i in range(self.aaos.nlocal_timesteps):
            its = self.Jsolvers[i].snes.getLinearSolveIterations()
            self.paradiag.block_iterations.dlocal[i] += its

    @PETSc.Log.EventDecorator()
    def update(self, pc):
        '''
        we need to update u0 from w_all, containing state.
        we copy w_all into the "real" and "imaginary" parts of u0
        this is so that when we linearise the nonlinearity, we get
        an operator that is block diagonal in the 2x2 system coupling
        real and imaginary parts.
        '''
        self.u0.assign(0)
        for i in range(self.nlocal_timesteps):
            # copy the data into solver input
            u0s = self.u0.split()
            for cpt in range(self.ncpts):
                wcpt = self.w_all.split()[self.ncpts*i+cpt]
                for r in range(2):  # real and imaginary parts
                    u0s[cpt].sub(r).assign(u0s[cpt].sub(r) + wcpt)

        # average only over current time-slice
        if self.jac_average == 'slice':
            self.u0 /= fd.Constant(self.nlocal_timesteps)
        else:  # implies self.jac_average == 'window':
            self.paradiag.ensemble.allreduce(self.u0, self.ureduceC)
            self.u0.assign(self.ureduceC)
            self.u0 /= fd.Constant(sum(self.time_partition))

    @PETSc.Log.EventDecorator()
    def apply(self, pc, x, y):

        # copy petsc vec into Function
        # hopefully this works
        with self.xf.dat.vec_wo as v:
            x.copy(v)

        # get array of basis coefficients
        with self.xf.dat.vec_ro as v:
            parray = v.array_r.reshape((self.aaos.nlocal_timesteps,
                                        self.blockV.node_set.size))
        # This produces an array whose rows are time slices
        # and columns are finite element basis coefficients

        ######################
        # Diagonalise - scale, transfer, FFT, transfer, Copy
        # Scale
        # is there a better way to do this with broadcasting?
        parray = (1.0+0.j)*(self.Gam_slice*parray.T).T*np.sqrt(self.ntimesteps)
        # transfer forward
        self.a0[:] = parray[:]
        self.transfer.forward(self.a0, self.a1)
        # FFT
        self.a1[:] = fft(self.a1, axis=0)

        # transfer backward
        self.transfer.backward(self.a1, self.a0)
        # Copy into xfi, xfr
        parray[:] = self.a0[:]
        with self.xfr.dat.vec_wo as v:
            v.array[:] = parray.real.reshape(-1)
        with self.xfi.dat.vec_wo as v:
            v.array[:] = parray.imag.reshape(-1)
        #####################

        # Do the block solves

        for i in range(self.aaos.nlocal_timesteps):
            # copy the data into solver input
            self.xtemp.assign(0.)

            Jins = self.xtemp.split()

            for cpt in range(self.ncpts):
<<<<<<< HEAD
                xr = self.aaos.get_component(i, cpt, f_alls=self.xfr.split())
                xi = self.aaos.get_component(i, cpt, f_alls=self.xfi.split())

                Jins[cpt].sub(0).assign(xr)
                Jins[cpt].sub(1).assign(xi)
=======
                self.aaos.get_component(i, cpt, wout=Jins[cpt].sub(0), f_alls=self.xfr.split())
                self.aaos.get_component(i, cpt, wout=Jins[cpt].sub(1), f_alls=self.xfi.split())
>>>>>>> b9d34ee6

            # Do a project for Riesz map, to be superceded
            # when we get Cofunction
            self.Proj.solve(self.Jprob_in, self.xtemp)

            # solve the block system
            self.Jprob_out.assign(0.)
            self.Jsolvers[i].solve()

            # copy the data from solver output
            Jpouts = self.Jprob_out.split()
            for cpt in range(self.ncpts):
<<<<<<< HEAD
                xr = self.aaos.get_component(i, cpt, f_alls=self.xfr.split())
                xi = self.aaos.get_component(i, cpt, f_alls=self.xfi.split())

                xr.assign(Jpouts[cpt].sub(0))
                xi.assign(Jpouts[cpt].sub(1))
=======
                self.aaos.set_component(i, cpt, Jpouts[cpt].sub(0), f_alls=self.xfr.split())
                self.aaos.set_component(i, cpt, Jpouts[cpt].sub(1), f_alls=self.xfi.split())
>>>>>>> b9d34ee6

        ######################
        # Undiagonalise - Copy, transfer, IFFT, transfer, scale, copy
        # get array of basis coefficients
        with self.xfi.dat.vec_ro as v:
            parray = 1j*v.array_r.reshape((self.aaos.nlocal_timesteps,
                                           self.blockV.node_set.size))
        with self.xfr.dat.vec_ro as v:
            parray += v.array_r.reshape((self.aaos.nlocal_timesteps,
                                         self.blockV.node_set.size))
        # transfer forward
        self.a0[:] = parray[:]
        self.transfer.forward(self.a0, self.a1)
        # IFFT
        self.a1[:] = ifft(self.a1, axis=0)
        # transfer backward
        self.transfer.backward(self.a1, self.a0)
        parray[:] = self.a0[:]
        # scale
        parray = ((1.0/self.Gam_slice)*parray.T).T
        # Copy into xfi, xfr
        with self.yf.dat.vec_wo as v:
            v.array[:] = parray.reshape(-1).real
        with self.yf.dat.vec_ro as v:
            v.copy(y)
        ################

        self._record_diagnostics()

    def applyTranspose(self, pc, x, y):
        raise NotImplementedError<|MERGE_RESOLUTION|>--- conflicted
+++ resolved
@@ -388,17 +388,15 @@
 
             Jins = self.xtemp.split()
 
+            # for cpt in range(self.ncpts):
+            #     xr = self.aaos.get_component(i, cpt, f_alls=self.xfr.split())
+            #     xi = self.aaos.get_component(i, cpt, f_alls=self.xfi.split())
+
+            #     Jins[cpt].sub(0).assign(xr)
+            #     Jins[cpt].sub(1).assign(xi)
             for cpt in range(self.ncpts):
-<<<<<<< HEAD
-                xr = self.aaos.get_component(i, cpt, f_alls=self.xfr.split())
-                xi = self.aaos.get_component(i, cpt, f_alls=self.xfi.split())
-
-                Jins[cpt].sub(0).assign(xr)
-                Jins[cpt].sub(1).assign(xi)
-=======
                 self.aaos.get_component(i, cpt, wout=Jins[cpt].sub(0), f_alls=self.xfr.split())
                 self.aaos.get_component(i, cpt, wout=Jins[cpt].sub(1), f_alls=self.xfi.split())
->>>>>>> b9d34ee6
 
             # Do a project for Riesz map, to be superceded
             # when we get Cofunction
@@ -411,16 +409,14 @@
             # copy the data from solver output
             Jpouts = self.Jprob_out.split()
             for cpt in range(self.ncpts):
-<<<<<<< HEAD
-                xr = self.aaos.get_component(i, cpt, f_alls=self.xfr.split())
-                xi = self.aaos.get_component(i, cpt, f_alls=self.xfi.split())
-
-                xr.assign(Jpouts[cpt].sub(0))
-                xi.assign(Jpouts[cpt].sub(1))
-=======
+                # xr = self.aaos.get_component(i, cpt, f_alls=self.xfr.split())
+                # xi = self.aaos.get_component(i, cpt, f_alls=self.xfi.split())
+
+                # xr.assign(Jpouts[cpt].sub(0))
+                # xi.assign(Jpouts[cpt].sub(1))
+
                 self.aaos.set_component(i, cpt, Jpouts[cpt].sub(0), f_alls=self.xfr.split())
                 self.aaos.set_component(i, cpt, Jpouts[cpt].sub(1), f_alls=self.xfi.split())
->>>>>>> b9d34ee6
 
         ######################
         # Undiagonalise - Copy, transfer, IFFT, transfer, scale, copy
