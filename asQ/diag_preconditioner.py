import numpy as np
import firedrake as fd
from scipy.fft import fft, ifft
from firedrake.petsc import PETSc
from mpi4py_fft.pencil import Pencil, Subcomm
from operator import mul
from functools import reduce
import importlib
from ufl.classes import MultiIndex, FixedIndex, Indexed


class DiagFFTPC(object):
    prefix = "diagfft_"

    def __init__(self):
        r"""A preconditioner for all-at-once systems with alpha-circulant
        block diagonal structure, using FFT.
        """
        self.initialized = False

    def setUp(self, pc):
        """Setup method called by PETSc."""
        if not self.initialized:
            self.initialize(pc)
        self.update(pc)

    def initialize(self, pc):
        if pc.getType() != "python":
            raise ValueError("Expecting PC type python")

        prefix = pc.getOptionsPrefix()

        # get hook to paradiag object
        sentinel = object()
        constructor = PETSc.Options().getString(
            f"{prefix}{self.prefix}context", default=sentinel)
        if constructor == sentinel:
            raise ValueError

        mod, fun = constructor.rsplit(".", 1)
        mod = importlib.import_module(mod)
        fun = getattr(mod, fun)
        if isinstance(fun, type):
            fun = fun()
        self.context = fun(pc)

        paradiag = self.context["paradiag"]
        self.paradiag = paradiag
        aaos = paradiag.aaos
        self.aaos = paradiag.aaos

        # option for whether to use slice or window average for block jacobian
        self.jac_average = PETSc.Options().getString(
            f"{prefix}{self.prefix}jac_average", default='window')

        valid_jac_averages = ['window', 'slice']

        if self.jac_average not in valid_jac_averages:
            raise ValueError("diagfft_jac_average must be one of "+" or ".join(valid_jac_averages))

        # this time slice part of the all at once solution
        self.w_all = aaos.w_all

        partition = np.array(paradiag.time_partition)
        self.time_partition = partition

        ensemble = paradiag.ensemble
<<<<<<< HEAD
        rT = ensemble.ensemble_comm.rank  # the time rank
        assert (self.blockV.dim()*M[rT] == W.dim())
        self.M = M
        self.rT = rT
        self.NM = W.dim()
=======
        self.ensemble = ensemble

        time_rank = paradiag.time_rank  # the time rank
        self.time_rank = time_rank

        # basic model function space
        self.blockV = aaos.function_space

        W_all = aaos.function_space_all
        # sanity check
        assert (self.blockV.dim()*partition[time_rank] == W_all.dim())
>>>>>>> 122ce8bf

        # Input/Output wrapper Functions
        self.xf = fd.Function(W_all)  # input
        self.yf = fd.Function(W_all)  # output

        # Gamma coefficients
        self.Nt = np.sum(partition)
        Nt = self.Nt
        exponents = np.arange(self.Nt)/self.Nt
        alphav = paradiag.alpha
        self.Gam = alphav**exponents
        self.Gam_slice = self.Gam[np.sum(partition[:time_rank]):np.sum(partition[:time_rank+1])]

        # Di coefficients
        thetav = aaos.theta
        Dt = aaos.dt
        C1col = np.zeros(Nt)
        C2col = np.zeros(Nt)
        C1col[:2] = np.array([1, -1])/Dt
        C2col[:2] = np.array([thetav, 1-thetav])
        self.D1 = np.sqrt(Nt)*fft(self.Gam*C1col)
        self.D2 = np.sqrt(Nt)*fft(self.Gam*C2col)

        # Block system setup
        # First need to build the vector function space version of
        # blockV
        mesh = self.blockV.mesh()
        Ve = self.blockV.ufl_element()
        self.ncpts = len(self.blockV)
        V_cpts = self.blockV.split()
        ComplexCpts = []
        for V_cpt in V_cpts:
            rank = V_cpt.rank
            V_cpt_ele = V_cpt.ufl_element()
            if rank == 0:  # scalar basis coefficients
                ComplexCpts.append(fd.VectorElement(V_cpt_ele, dim=2))
            elif rank == 1:  # vector basis coefficients
                dim = V_cpt_ele.num_sub_elements()
                shape = (2, dim)
                scalar_element = V_cpt_ele.sub_elements()[0]
                ComplexCpts.append(fd.TensorElement(scalar_element, shape))
            else:
                assert (rank > 0)
                shape = (2,) + V_cpt_ele._shape
                scalar_element = V_cpt_ele.sub_elements()[0]
                ComplexCpts.append(fd.TensorElement(scalar_element, shape))
        self.CblockV = reduce(mul, [fd.FunctionSpace(mesh, ComplexCpt)
                                    for ComplexCpt in ComplexCpts])

        # get the boundary conditions
        self.set_CblockV_bcs()

        # Now need to build the block solver
        vs = fd.TestFunctions(self.CblockV)
        uts = fd.TrialFunctions(self.CblockV)
        self.u0 = fd.Function(self.CblockV)  # we will create a linearisation
        us = fd.split(self.u0)

        # function to do global reduction into for average block jacobian
        if self.jac_average == 'window':
            self.ureduce = fd.Function(self.blockV)
            self.ubuf = fd.Function(self.blockV)
            self.ureduceC = fd.Function(self.CblockV)

        # extract the real and imaginary parts
        vsr = []
        vsi = []
        utsr = []
        utsi = []
        usr = []
        usi = []

        if isinstance(Ve, fd.MixedElement):
            N = Ve.num_sub_elements()
            for i in range(N):
                part = vs[i]
                idxs = fd.indices(len(part.ufl_shape) - 1)
                vsr.append(fd.as_tensor(Indexed(part, MultiIndex((FixedIndex(0), *idxs))), idxs))
                vsi.append(fd.as_tensor(Indexed(part, MultiIndex((FixedIndex(1), *idxs))), idxs))
                part = us[i]
                idxs = fd.indices(len(part.ufl_shape) - 1)
                usr.append(fd.as_tensor(Indexed(part, MultiIndex((FixedIndex(0), *idxs))), idxs))
                usi.append(fd.as_tensor(Indexed(part, MultiIndex((FixedIndex(1), *idxs))), idxs))
                part = uts[i]
                idxs = fd.indices(len(part.ufl_shape) - 1)
                utsr.append(fd.as_tensor(Indexed(part, MultiIndex((FixedIndex(0), *idxs))), idxs))
                utsi.append(fd.as_tensor(Indexed(part, MultiIndex((FixedIndex(1), *idxs))), idxs))
        else:
            vsr.append(vs[0])
            vsi.append(vs[1])
            usr.append(us[0])
            usi.append(us[1])
            utsr.append(uts[0])
            utsi.append(uts[1])

        # input and output functions
        self.Jprob_in = fd.Function(self.CblockV)
        self.Jprob_out = fd.Function(self.CblockV)

        # A place to store all the inputs to the block problems
        self.xfi = fd.Function(W_all)
        self.xfr = fd.Function(W_all)

        #  Building the nonlinear operator
        self.Jsolvers = []
        self.Js = []
        form_mass = aaos.form_mass
        form_function = aaos.form_function

        # setting up the FFT stuff
        # construct simply dist array and 1d fftn:
        subcomm = Subcomm(self.ensemble.ensemble_comm, [0, 1])
        # get some dimensions
        nlocal = self.blockV.node_set.size
        NN = np.array([np.sum(partition), nlocal], dtype=int)
        # transfer pencil is aligned along axis 1
        self.p0 = Pencil(subcomm, NN, axis=1)
        # a0 is the local part of our fft working array
        # has shape of (partition/P, nlocal)
        self.a0 = np.zeros(self.p0.subshape, complex)
        self.p1 = self.p0.pencil(0)
        # a0 is the local part of our other fft working array
        self.a1 = np.zeros(self.p1.subshape, complex)
        self.transfer = self.p0.transfer(self.p1, complex)

        # setting up the Riesz map
        # input for the Riesz map
        self.xtemp = fd.Function(self.CblockV)
        v = fd.TestFunction(self.CblockV)
        u = fd.TrialFunction(self.CblockV)
        a = fd.assemble(fd.inner(u, v)*fd.dx)
        self.Proj = fd.LinearSolver(a, options_prefix=self.prefix+"mass_")

        # building the Jacobian of the nonlinear term
        # what we want is a block diagonal matrix in the 2x2 system
        # coupling the real and imaginary parts.
        # We achieve this by copying w_all into both components of u0
        # building the nonlinearity separately for the real and imaginary
        # parts and then linearising.

        Nrr = form_function(*usr, *vsr)
        Nri = form_function(*usr, *vsi)
        Nir = form_function(*usi, *vsr)
        Nii = form_function(*usi, *vsi)
        Jrr = fd.derivative(Nrr, self.u0)
        Jri = fd.derivative(Nri, self.u0)
        Jir = fd.derivative(Nir, self.u0)
        Jii = fd.derivative(Nii, self.u0)

        # building the block problem solvers
        for i in range(partition[time_rank]):
            ii = np.sum(partition[:time_rank])+i  # global time time index
            D1i = fd.Constant(np.imag(self.D1[ii]))
            D1r = fd.Constant(np.real(self.D1[ii]))
            D2i = fd.Constant(np.imag(self.D2[ii]))
            D2r = fd.Constant(np.real(self.D2[ii]))

            # pass sigma into PC:
            sigma = self.D1[ii]**2/self.D2[ii]
            sigma_inv = self.D2[ii]**2/self.D1[ii]
            appctx_h = {}
            appctx_h["sr"] = fd.Constant(np.real(sigma))
            appctx_h["si"] = fd.Constant(np.imag(sigma))
            appctx_h["sinvr"] = fd.Constant(np.real(sigma_inv))
            appctx_h["sinvi"] = fd.Constant(np.imag(sigma_inv))
            appctx_h["D2r"] = D2r
            appctx_h["D2i"] = D2i
            appctx_h["D1r"] = D1r
            appctx_h["D1i"] = D1i

            # The linear operator
            A = (
                D1r*form_mass(*utsr, *vsr)
                - D1i*form_mass(*utsi, *vsr)
                + D2r*Jrr
                - D2i*Jir
                + D1r*form_mass(*utsi, *vsi)
                + D1i*form_mass(*utsr, *vsi)
                + D2r*Jii
                + D2i*Jri
            )

            # The rhs
            v = fd.TestFunction(self.CblockV)
            L = fd.inner(v, self.Jprob_in)*fd.dx

            block_prefix = self.prefix+str(ii)+'_'
            jprob = fd.LinearVariationalProblem(A, L, self.Jprob_out,
                                                bcs=self.CblockV_bcs)
            Jsolver = fd.LinearVariationalSolver(jprob,
                                                 appctx=appctx_h,
                                                 options_prefix=block_prefix)
            # multigrid transfer manager
            if 'diag_transfer_managers' in paradiag.block_ctx:
                # Jsolver.set_transfer_manager(paradiag.block_ctx['diag_transfer_managers'][ii])
                tm = paradiag.block_ctx['diag_transfer_managers'][i]
                Jsolver.set_transfer_manager(tm)
                tm_set = (Jsolver._ctx.transfer_manager is tm)

                if tm_set is False:
                    print(f"transfer manager not set on Jsolvers[{ii}]")

            self.Jsolvers.append(Jsolver)

        self.initialized = True

    def set_CblockV_bcs(self):
        self.CblockV_bcs = []
        for bc in self.aaos.boundary_conditions:
            is_mixed_element = isinstance(self.aaos.function_space.ufl_element(),
                                          fd.MixedElement)
            for r in range(2):  # Complex coefficient index
                if is_mixed_element:
                    i = bc.function_space().index
                    all_bc = fd.DirichletBC(self.CblockV.sub(i).sub(r),
                                            0*bc.function_arg,
                                            bc.sub_domain)
                else:
                    all_bc = fd.DirichletBC(self.CblockV.sub(r),
                                            0*bc.function_arg,
                                            bc.sub_domain)
                self.CblockV_bcs.append(all_bc)

    @PETSc.Log.EventDecorator()
    def update(self, pc):
        '''
        we need to update u0 from w_all, containing state.
        we copy w_all into the "real" and "imaginary" parts of u0
        this is so that when we linearise the nonlinearity, we get
        an operator that is block diagonal in the 2x2 system coupling
        real and imaginary parts.
        '''
        self.u0.assign(0)
        for i in range(self.aaos.nlocal_timesteps):
            # copy the data into solver input
            if self.ncpts > 1:
                u0s = self.u0.split()
            for r in range(2):
                if self.ncpts > 1:
                    for cpt in range(self.ncpts):
                        u0s[cpt].sub(r).assign(u0s[cpt].sub(r)
                                               + self.w_all.split()[self.ncpts*i+cpt])
                else:
                    self.u0.sub(r).assign(self.u0.sub(r)
                                          + self.w_all.split()[i])

        # average only over current time-slice
        if self.jac_average == 'slice':
            self.u0 /= self.nlocal_timesteps
        else:  # implies self.jac_average == 'window':
            self.paradiag.ensemble.allreduce(self.u0, self.ureduceC)
            self.u0.assign(self.ureduceC)
            self.u0 /= sum(self.time_partition)

    @PETSc.Log.EventDecorator()
    def apply(self, pc, x, y):

        # copy petsc vec into Function
        # hopefully this works
        with self.xf.dat.vec_wo as v:
            x.copy(v)

        # get array of basis coefficients
        with self.xf.dat.vec_ro as v:
            parray = v.array_r.reshape((self.aaos.nlocal_timesteps,
                                        self.blockV.node_set.size))
        # This produces an array whose rows are time slices
        # and columns are finite element basis coefficients

        ######################
        # Diagonalise - scale, transfer, FFT, transfer, Copy
        # Scale
        # is there a better way to do this with broadcasting?
        parray = (1.0+0.j)*(self.Gam_slice*parray.T).T*np.sqrt(self.Nt)
        # transfer forward
        self.a0[:] = parray[:]
        self.transfer.forward(self.a0, self.a1)
        # FFT
        self.a1[:] = fft(self.a1, axis=0)

        # transfer backward
        self.transfer.backward(self.a1, self.a0)
        # Copy into xfi, xfr
        parray[:] = self.a0[:]
        with self.xfr.dat.vec_wo as v:
            v.array[:] = parray.real.reshape(-1)
        with self.xfi.dat.vec_wo as v:
            v.array[:] = parray.imag.reshape(-1)
        #####################

        # Do the block solves

        for i in range(self.aaos.nlocal_timesteps):
            # copy the data into solver input
            self.xtemp.assign(0.)
            if self.ncpts > 1:
                Jins = self.xtemp.split()
                for cpt in range(self.ncpts):
                    Jins[cpt].sub(0).assign(
                        self.xfr.split()[self.ncpts*i+cpt])
                    Jins[cpt].sub(1).assign(
                        self.xfi.split()[self.ncpts*i+cpt])
            else:
                self.xtemp.sub(0).assign(self.xfr.split()[i])
                self.xtemp.sub(1).assign(self.xfi.split()[i])
            # Do a project for Riesz map, to be superceded
            # when we get Cofunction
            self.Proj.solve(self.Jprob_in, self.xtemp)

            # solve the block system
            self.Jprob_out.assign(0.)
            self.Jsolvers[i].solve()

            # copy the data from solver output
            if self.ncpts > 1:
                Jpouts = self.Jprob_out.split()
                for cpt in range(self.ncpts):
                    self.xfr.split()[self.ncpts*i+cpt].assign(
                        Jpouts[cpt].sub(0))
                    self.xfi.split()[self.ncpts*i+cpt].assign(
                        Jpouts[cpt].sub(1))
            else:
                Jpouts = self.Jprob_out
                self.xfr.split()[i].assign(Jpouts.sub(0))
                self.xfi.split()[i].assign(Jpouts.sub(1))

        ######################
        # Undiagonalise - Copy, transfer, IFFT, transfer, scale, copy
        # get array of basis coefficients
        with self.xfi.dat.vec_ro as v:
            parray = 1j*v.array_r.reshape((self.aaos.nlocal_timesteps,
                                           self.blockV.node_set.size))
        with self.xfr.dat.vec_ro as v:
            parray += v.array_r.reshape((self.aaos.nlocal_timesteps,
                                         self.blockV.node_set.size))
        # transfer forward
        self.a0[:] = parray[:]
        self.transfer.forward(self.a0, self.a1)
        # IFFT
        self.a1[:] = ifft(self.a1, axis=0)
        # transfer backward
        self.transfer.backward(self.a1, self.a0)
        parray[:] = self.a0[:]
        # scale
        parray = ((1.0/self.Gam_slice)*parray.T).T
        # Copy into xfi, xfr
        with self.yf.dat.vec_wo as v:
            v.array[:] = parray.reshape(-1).real
        with self.yf.dat.vec_ro as v:
            v.copy(y)
        ################

    def applyTranspose(self, pc, x, y):
        raise NotImplementedError<|MERGE_RESOLUTION|>--- conflicted
+++ resolved
@@ -65,13 +65,6 @@
         self.time_partition = partition
 
         ensemble = paradiag.ensemble
-<<<<<<< HEAD
-        rT = ensemble.ensemble_comm.rank  # the time rank
-        assert (self.blockV.dim()*M[rT] == W.dim())
-        self.M = M
-        self.rT = rT
-        self.NM = W.dim()
-=======
         self.ensemble = ensemble
 
         time_rank = paradiag.time_rank  # the time rank
@@ -83,7 +76,6 @@
         W_all = aaos.function_space_all
         # sanity check
         assert (self.blockV.dim()*partition[time_rank] == W_all.dim())
->>>>>>> 122ce8bf
 
         # Input/Output wrapper Functions
         self.xf = fd.Function(W_all)  # input
