--- conflicted
+++ resolved
@@ -259,27 +259,6 @@
 
         self.initialized = True
 
-<<<<<<< HEAD
-    def set_CblockV_bcs(self):
-        self.CblockV_bcs = []
-        zero = fd.Constant(0)
-        for bc in self.aaos.boundary_conditions:
-            is_mixed_element = isinstance(self.aaos.function_space.ufl_element(),
-                                          fd.MixedElement)
-            for r in range(2):  # Complex coefficient index
-                if is_mixed_element:
-                    i = bc.function_space().index
-                    all_bc = fd.DirichletBC(self.CblockV.sub(i).sub(r),
-                                            zero*bc.function_arg,
-                                            bc.sub_domain)
-                else:
-                    all_bc = fd.DirichletBC(self.CblockV.sub(r),
-                                            zero*bc.function_arg,
-                                            bc.sub_domain)
-                self.CblockV_bcs.append(all_bc)
-
-=======
->>>>>>> 8f0714db
     def _record_diagnostics(self):
         """
         Update diagnostic information from block linear solvers.
