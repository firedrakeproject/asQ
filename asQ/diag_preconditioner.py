--- conflicted
+++ resolved
@@ -4,12 +4,7 @@
 from firedrake.petsc import PETSc
 # from mpi4py_fft.pencil import Pencil, Subcomm
 from asQ.pencil import Pencil, Subcomm
-<<<<<<< HEAD
-from asQ.profiling import memprofile
-=======
-import importlib
 from asQ.profiling import profiler
->>>>>>> e7a004f3
 from asQ.common import get_option_from_list
 from asQ.allatonce.function import time_average as time_average_function
 from asQ.allatonce.mixin import TimePartitionMixin
@@ -150,12 +145,6 @@
         C1col = np.zeros(nt)
         C2col = np.zeros(nt)
 
-<<<<<<< HEAD
-=======
-        dt = self.aaos.dt
-        self.t_average = fd.Constant(self.aaos.t0 + (self.ntimesteps + 1)*dt/2)
-        theta = self.aaos.theta
->>>>>>> e7a004f3
         C1col[:2] = np.array([1, -1])/dt
         C2col[:2] = np.array([theta, 1-theta])
 
@@ -257,7 +246,6 @@
 
         # which form to linearise around
         valid_linearisations = ['consistent', 'user']
-<<<<<<< HEAD
         linearisation_option = f"{prefix}linearisation"
 
         linearisation = get_option_from_list(linearisation_option,
@@ -278,20 +266,7 @@
 
         self.form_mass = form_mass
         self.form_function = form_function
-=======
-        linear_option = f"{prefix}{self.prefix}linearisation"
-
-        linear = get_option_from_list(linear_option, valid_linearisations, default_index=0)
-
-        if linear == 'consistent':
-            form_mass = self.aaos.form_mass
-            form_function = self.aaos.form_function
-        elif linear == 'user':
-            form_mass = self.aaos.jacobian_mass
-            form_function = self.aaos.jacobian_function
-
         form_function = partial(form_function, t=self.t_average)
->>>>>>> e7a004f3
 
         # Now need to build the block solver
         self.u0 = fd.Function(self.CblockV)  # time average to linearise around
@@ -303,7 +278,7 @@
             d2 = self.D2[ii]
 
             M, D1r, D1i = cpx.BilinearForm(self.CblockV, d1, form_mass, return_z=True)
-            K, D2r, D2i = cpx.derivative(d2, partial(form_function, t=self.t_average), self.u0, return_z=True)
+            K, D2r, D2i = cpx.derivative(d2, form_function, self.u0, return_z=True)
 
             A = M + K
 
@@ -393,12 +368,7 @@
         cpx.set_real(self.u0, ustate)
         cpx.set_imag(self.u0, ustate)
 
-<<<<<<< HEAD
         self.t_average.assign(self.aaoform.t0 + (self.aaofunc.ntimesteps + 1)*self.dt/2)
-=======
-        self.t_average.assign(self.aaos.t0 + (self.aaos.ntimesteps + 1)*self.aaos.dt/2)
-
->>>>>>> e7a004f3
         return
 
     @profiler()
@@ -444,22 +414,13 @@
 
         # Do the block solves
 
-<<<<<<< HEAD
-        for i in range(self.nlocal_timesteps):
-            # copy the data into solver input
-            self.xtemp.assign(0.)
-
-            cpx.set_real(self.xtemp, self.xfr.get_field_components(i))
-            cpx.set_imag(self.xtemp, self.xfi.get_field_components(i))
-=======
         with PETSc.Log.Event("asQ.diag_preconditioner.DiagFFTPC.apply.block_solves"):
-            for i in range(self.aaos.nlocal_timesteps):
+            for i in range(self.nlocal_timesteps):
                 # copy the data into solver input
                 self.xtemp.assign(0.)
 
-                cpx.set_real(self.xtemp, self.aaos.get_field_components(i, f_alls=self.xfr.subfunctions))
-                cpx.set_imag(self.xtemp, self.aaos.get_field_components(i, f_alls=self.xfi.subfunctions))
->>>>>>> e7a004f3
+                cpx.set_real(self.xtemp, self.xfr.get_field_components(i))
+                cpx.set_imag(self.xtemp, self.xfi.get_field_components(i))
 
                 # Do a project for Riesz map, to be superceded
                 # when we get Cofunction
@@ -469,15 +430,9 @@
                 self.Jprob_out.assign(0.)
                 self.Jsolvers[i].solve()
 
-<<<<<<< HEAD
-            # copy the data from solver output
-            cpx.get_real(self.Jprob_out, self.xfr.get_field_components(i))
-            cpx.get_imag(self.Jprob_out, self.xfi.get_field_components(i))
-=======
                 # copy the data from solver output
-                cpx.get_real(self.Jprob_out, self.aaos.get_field_components(i, f_alls=self.xfr.subfunctions))
-                cpx.get_imag(self.Jprob_out, self.aaos.get_field_components(i, f_alls=self.xfi.subfunctions))
->>>>>>> e7a004f3
+                cpx.get_real(self.Jprob_out, self.xfr.get_field_components(i))
+                cpx.get_imag(self.Jprob_out, self.xfi.get_field_components(i))
 
         ######################
         # Undiagonalise - Copy, transfer, IFFT, transfer, scale, copy
