--- conflicted
+++ resolved
@@ -166,10 +166,6 @@
                 usr.append(fd.as_tensor(Indexed(part, MultiIndex((FixedIndex(0), *idxs))), idxs))
                 usi.append(fd.as_tensor(Indexed(part, MultiIndex((FixedIndex(1), *idxs))), idxs))
         else:
-<<<<<<< HEAD
-            # print('Type: ', type(vs))
-=======
->>>>>>> 01c4fe02
             vsr.append(vs[0])
             vsi.append(vs[1])
             usr.append(us[0])
