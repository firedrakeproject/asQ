--- conflicted
+++ resolved
@@ -141,10 +141,6 @@
 
         # function to do global reduction into for average block jacobian
         if self.jac_average == 'window':
-<<<<<<< HEAD
-            self.ureduce = fd.Function(self.blockV)
-=======
->>>>>>> 98e4eeac
             self.ureduceC = fd.Function(self.CblockV)
 
         # extract the real and imaginary parts
