--- conflicted
+++ resolved
@@ -171,15 +171,7 @@
 
         W_all = self.aaos.function_space_all
         # sanity check
-<<<<<<< HEAD
         assert (self.function_space.dim()*paradiag.nlocal_timesteps == W_all.dim())
-=======
-        assert (self.blockV.dim()*paradiag.nlocal_timesteps == W_all.dim())
-
-        # Input/Output wrapper Functions for all-at-once residual being acted on
-        self.xf = fd.Function(W_all)  # input
-        self.yf = fd.Function(W_all)  # output
->>>>>>> 651f8619
 
         # Gamma coefficients
         exponents = np.arange(self.ntimesteps)/self.ntimesteps
@@ -203,7 +195,6 @@
         self.D2 = fft(self.gamma*C2col, norm='backward')
 
         # Block system setup
-<<<<<<< HEAD
         # First need to build the vector function space version of function_space
         self.cpx_function_space = cpx.FunctionSpace(self.function_space)
 
@@ -225,39 +216,12 @@
         # A place to store the real/imag components of the all-at-once residual
         self.xreal = fd.Function(W_all)
         self.ximag = fd.Function(W_all)
-=======
-        # First need to build the vector function space version of blockV
-        self.CblockV = cpx.FunctionSpace(self.blockV)
-
-        # set the boundary conditions to zero for the residual
-        self.CblockV_bcs = tuple((cb
-                                  for bc in self.aaos.boundary_conditions
-                                  for cb in cpx.DirichletBC(self.CblockV, self.blockV,
-                                                            bc, 0*bc.function_arg)))
-
-        # function to do global reduction into for average block jacobian
-        if jac_state in ('window', 'slice'):
-            self.ureduce = fd.Function(self.blockV)
-            self.uwrk = fd.Function(self.blockV)
-
-        # input and output functions to the block solve
-        self.Jprob_in = fd.Function(self.CblockV)
-        self.Jprob_out = fd.Function(self.CblockV)
-
-        # A place to store the real/imag components of the all-at-once residual after fft
-        self.xfi = fd.Function(W_all)
-        self.xfr = fd.Function(W_all)
->>>>>>> 651f8619
 
         # setting up the FFT stuff
         # construct simply dist array and 1d fftn:
         subcomm = Subcomm(self.ensemble.ensemble_comm, [0, 1])
         # dimensions of space-time data in this ensemble_comm
-<<<<<<< HEAD
         nlocal = self.function_space.node_set.size
-=======
-        nlocal = self.blockV.node_set.size
->>>>>>> 651f8619
         NN = np.array([self.ntimesteps, nlocal], dtype=int)
         # transfer pencil is aligned along axis 1
         self.p0 = Pencil(subcomm, NN, axis=1)
@@ -299,83 +263,6 @@
         # This is constructed by cpx.derivative
 
         #  Building the nonlinear operator
-        self.Jsolvers = []
-<<<<<<< HEAD
-=======
-
-        # which form to linearise around
-        valid_linearisations = ['consistent', 'user']
-        linear_option = f"{prefix}{self.prefix}linearisation"
-
-        linear = get_option_from_list(linear_option, valid_linearisations, default_index=0)
-
-        if linear == 'consistent':
-            form_mass = self.aaos.form_mass
-            form_function = self.aaos.form_function
-        elif linear == 'user':
-            form_mass = self.aaos.jacobian_mass
-            form_function = self.aaos.jacobian_function
-
-        form_function = partial(form_function, t=self.t_average)
-
-        # Now need to build the block solver
-        self.u0 = fd.Function(self.CblockV)  # time average to linearise around
-
-        # building the block problem solvers
-        for i in range(self.nlocal_timesteps):
-            ii = self.aaos.transform_index(i, from_range='slice', to_range='window')
-            d1 = self.D1[ii]
-            d2 = self.D2[ii]
-
-            M, D1r, D1i = cpx.BilinearForm(self.CblockV, d1, form_mass, return_z=True)
-            K, D2r, D2i = cpx.derivative(d2, form_function, self.u0, return_z=True)
-
-            A = M + K
-
-            # The rhs
-            v = fd.TestFunction(self.CblockV)
-            L = fd.inner(v, self.Jprob_in)*fd.dx
-
-            # pass sigma into PC:
-            sigma = self.D1[ii]**2/self.D2[ii]
-            sigma_inv = self.D2[ii]**2/self.D1[ii]
-            appctx_h = {}
-            appctx_h["sr"] = fd.Constant(np.real(sigma))
-            appctx_h["si"] = fd.Constant(np.imag(sigma))
-            appctx_h["sinvr"] = fd.Constant(np.real(sigma_inv))
-            appctx_h["sinvi"] = fd.Constant(np.imag(sigma_inv))
-            appctx_h["D2r"] = D2r
-            appctx_h["D2i"] = D2i
-            appctx_h["D1r"] = D1r
-            appctx_h["D1i"] = D1i
-
-            # Options with prefix 'diagfft_block_' apply to all blocks by default
-            # If any options with prefix 'diagfft_block_{i}' exist, where i is the
-            # block number, then this prefix is used instead (like pc fieldsplit)
-
-            block_prefix = f"{prefix}{self.prefix}block_"
-            for k, v in PETSc.Options().getAll().items():
-                if k.startswith(f"{block_prefix}{str(ii)}_"):
-                    block_prefix = f"{block_prefix}{str(ii)}_"
-                    break
-
-            jprob = fd.LinearVariationalProblem(A, L, self.Jprob_out,
-                                                bcs=self.CblockV_bcs)
-            Jsolver = fd.LinearVariationalSolver(jprob,
-                                                 appctx=appctx_h,
-                                                 options_prefix=block_prefix)
-            # multigrid transfer manager
-            if f'{prefix}transfer_managers' in paradiag.block_ctx:
-                # Jsolver.set_transfer_manager(paradiag.block_ctx['diag_transfer_managers'][ii])
-                tm = paradiag.block_ctx[f'{prefix}transfer_managers'][i]
-                Jsolver.set_transfer_manager(tm)
-                tm_set = (Jsolver._ctx.transfer_manager is tm)
-
-                if tm_set is False:
-                    print(f"transfer manager not set on Jsolvers[{ii}]")
-
-            self.Jsolvers.append(Jsolver)
->>>>>>> 651f8619
 
         # which form to linearise around
         valid_linearisations = ['consistent', 'user']
@@ -468,16 +355,6 @@
         elif jac_state in ('window', 'slice'):
             time_average(self.aaos, self.ureduce, self.uwrk, average=jac_state)
             ustate = self.ureduce
-<<<<<<< HEAD
-=======
-
-        cpx.set_real(self.u0, ustate)
-        cpx.set_imag(self.u0, ustate)
-
-        self.t_average.assign(self.aaos.t0 + (self.aaos.ntimesteps + 1)*self.aaos.dt/2)
-
-        return
->>>>>>> 651f8619
 
         cpx.set_real(self.u0, ustate)
         cpx.set_imag(self.u0, ustate)
