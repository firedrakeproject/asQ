--- conflicted
+++ resolved
@@ -271,14 +271,8 @@
             L = fd.inner(v, self.Jprob_in)*fd.dx
 
             block_prefix = self.prefix+str(ii)+'_'
-<<<<<<< HEAD
-            jprob = fd.LinearVariationalProblem(J, L, self.Jprob_out,
-                                                bcs=self.CblockV_bcs,
-                                                constant_jacobian=False)
-=======
             jprob = fd.LinearVariationalProblem(A, L, self.Jprob_out,
                                                 bcs=self.CblockV_bcs)
->>>>>>> 35f8b5fd
             Jsolver = fd.LinearVariationalSolver(jprob,
                                                  appctx=appctx_h,
                                                  options_prefix=block_prefix)
@@ -313,15 +307,11 @@
                 self.CblockV_bcs.append(all_bc)
 
     def update(self, pc):
-<<<<<<< HEAD
-        print("I updated.")
-=======
         # we need to update u0 from w_all, containing state.
         # we copy w_all into the "real" and "imaginary" parts of u0
         # this is so that when we linearise the nonlinearity, we get
         # an operator that is block diagonal in the 2x2 system coupling
         # real and imaginary parts.
->>>>>>> 35f8b5fd
         self.u0.assign(0)
         for i in range(self.M[self.rT]):
             # copy the data into solver input
