--- conflicted
+++ resolved
@@ -66,10 +66,7 @@
         self._comm = internal_comm(self.global_comm, self)
 
         self.comm = local_comm
-<<<<<<< HEAD
-=======
         self.comm.name = f"{ensemble_name} spatial comm"
->>>>>>> b98e655f
         self._spatial_comm = internal_comm(self.comm, self)
 
         self.ensemble_comm = self.global_comm.Split(color=self.comm.rank,
