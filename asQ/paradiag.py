import firedrake as fd
from firedrake.petsc import flatten_parameters
from firedrake.petsc import PETSc, OptionsManager
from functools import partial
from .profiling import memprofile

from asQ.allatoncesystem import AllAtOnceSystem
from asQ.parallel_arrays import SharedArray

appctx = {}


def context_callback(pc, context):
    return context


get_context = partial(context_callback, context=appctx)


def create_ensemble(time_partition, comm=fd.COMM_WORLD):
    '''
    Create an Ensemble for the given slice partition
    Checks that the number of slices and the size of the communicator are compatible

    :arg time_partition: a list of integers, the number of timesteps on each time-rank
    :arg comm: the global communicator for the ensemble
    '''
    nslices = len(time_partition)
    nranks = comm.size

    if nranks % nslices != 0:
        raise ValueError("Number of time slices must be exact factor of number of MPI ranks")

    nspatial_domains = nranks/nslices

    return fd.Ensemble(comm, nspatial_domains)


class paradiag(object):
    @memprofile
    def __init__(self, ensemble,
                 form_function, form_mass, w0, dt, theta,
                 alpha, time_partition, bcs=[],
                 solver_parameters={},
                 circ="picard",
                 tol=1.0e-6, maxits=10,
                 ctx={}, block_ctx={}, block_mat_type="aij"):
        """A class to implement paradiag timestepping.

        :arg ensemble: the ensemble communicator
        :arg form_function: a function that returns a linear form
        on w0.function_space() providing f(w) for the ODE w_t + f(w) = 0.
        :arg form_mass: a function that returns a linear form
        on W providing the mass operator for the time derivative.
        :arg w0: a Function from W containing the initial data
        :arg dt: float, the timestep size.
        :arg theta: float, implicit timestepping parameter
        :arg alpha: float, circulant matrix parameter
        :arg time_partition: a list of integers, the number of timesteps
        assigned to each rank
        :arg bcs: a list of DirichletBC boundary conditions on W
        :arg solver_parameters: options dictionary for nonlinear solver
        :arg circ: a string describing the option on where to use the
        alpha-circulant modification. "picard" - do a nonlinear wave
        form relaxation method. "quasi" - do a modified Newton
        method with alpha-circulant modification added to the
        Jacobian. To make the alpha circulant modification only in the
        preconditioner, simply set ksp_type:preonly in the solve options.
        :arg tol: float, the tolerance for the relaxation method (if used)
        :arg maxits: integer, the maximum number of iterations for the
        relaxation method, if used.
        :arg ctx: application context for solvers.
        :arg block_ctx: non-petsc context for solvers.
        :arg block_mat_type: set the type of the diagonal block systems.
        Default is aij.
        """

        self.aaos = AllAtOnceSystem(ensemble, time_partition,
                                    dt, theta,
                                    form_mass, form_function,
                                    w0, bcs,
                                    circ, alpha)

        self.ensemble = ensemble
        self.layout = self.aaos.layout
        self.time_partition = self.aaos.time_partition
        self.time_rank = self.aaos.time_rank
        self.nlocal_timesteps = self.aaos.nlocal_timesteps
        self.ntimesteps = self.aaos.ntimesteps
        self.alpha = self.aaos.alpha
        self.tol = tol
        self.maxits = maxits
        self.circ = self.aaos.circ
        self.ctx = ctx
        self.block_ctx = block_ctx

        # set up the PETSc Vecs (X for coeffs and F for residuals)
        W = self.aaos.function_space

        nlocal = self.nlocal_timesteps*W.node_set.size  # local times x local space
        nglobal = self.ntimesteps*W.dim()  # global times x global space

        self.X = PETSc.Vec().create(comm=fd.COMM_WORLD)
        self.X.setSizes((nlocal, nglobal))
        self.X.setFromOptions()
        # copy initial data into the PETSc vec
        with self.aaos.w_all.dat.vec_ro as v:
            v.copy(self.X)
        self.F = self.X.copy()

        # sort out the appctx
        if "pc_python_type" in solver_parameters:
            if solver_parameters["pc_python_type"] == "asQ.DiagFFTPC":
                appctx["paradiag"] = self
                solver_parameters["diagfft_context"] = "asQ.paradiag.get_context"
        self.solver_parameters = solver_parameters
        flat_solver_parameters = flatten_parameters(solver_parameters)

        # set up the snes
        self.snes = PETSc.SNES().create(comm=fd.COMM_WORLD)
        self.opts = OptionsManager(flat_solver_parameters, '')
        self.snes.setOptionsPrefix('')
        self.snes.setFunction(self.aaos._assemble_function, self.F)

        # set up the Jacobian
        Jacmat = PETSc.Mat().create(comm=fd.COMM_WORLD)
        Jacmat.setType("python")
        Jacmat.setSizes(((nlocal, nglobal), (nlocal, nglobal)))
        Jacmat.setPythonContext(self.aaos.jacobian)
        Jacmat.setUp()
        self.Jacmat = Jacmat

        def form_jacobian(snes, X, J, P):
            # copy the snes state vector into self.X
            X.copy(self.X)
            self.aaos.update(X)
            J.assemble()
            P.assemble()

        self.snes.setJacobian(form_jacobian, J=Jacmat, P=Jacmat)

        # complete the snes setup
        self.opts.set_from_options(self.snes)

<<<<<<< HEAD
    @PETSc.Log.EventDecorator()
    @memprofile
=======
        # iteration counts
        self.reset_diagnostics()

    def reset_diagnostics(self):
        """
        Set all diagnostic information to initial values, e.g. iteration counts to zero
        """
        self.linear_iterations = 0
        self.nonlinear_iterations = 0
        self.total_timesteps = 0
        self.total_windows = 0
        self.block_iterations = SharedArray(self.time_partition,
                                            dtype=int,
                                            comm=self.ensemble.ensemble_comm)

    def _record_diagnostics(self):
        """
        Update diagnostic information from snes.

        Must be called exactly once after each snes solve.
        """
        self.linear_iterations += self.snes.getLinearSolveIterations()
        self.nonlinear_iterations += self.snes.getIterationNumber()
        self.total_timesteps += sum(self.time_partition)
        self.total_windows += 1

    def sync_diagnostics(self):
        """
        Synchronise diagnostic information over all time-ranks.

        Until this method is called, diagnostic information is not guaranteed to be valid.
        """
        self.block_iterations.synchronise()

    @PETSc.Log.EventDecorator()
>>>>>>> 98e4eeac
    def solve(self,
              nwindows=1,
              preproc=lambda pdg, w: None,
              postproc=lambda pdg, w: None,
              verbose=False):
        """
        Solve the system (either in one shot or as a relaxation method).

        preproc and postproc must have call signature (paradiag, int)
        :arg nwindows: number of windows to solve for
        :arg preproc: callback called before each window solve
        :arg postproc: callback called after each window solve
        """

        for wndw in range(nwindows):

            preproc(self, wndw)

            with self.opts.inserted_options():
                self.snes.solve(None, self.X)
            self.aaos.update(self.X)

            self._record_diagnostics()

            postproc(self, wndw)

            if not (1 < self.snes.getConvergedReason() < 5):
                PETSc.Sys.Print(f'SNES diverged with error code {self.snes.getConvergedReason()}. Cancelling paradiag time integration.')
                return

            # don't wipe all-at-once function at last window
            if wndw != nwindows-1:
                self.aaos.next_window()

        self.sync_diagnostics()<|MERGE_RESOLUTION|>--- conflicted
+++ resolved
@@ -141,11 +141,6 @@
 
         # complete the snes setup
         self.opts.set_from_options(self.snes)
-
-<<<<<<< HEAD
-    @PETSc.Log.EventDecorator()
-    @memprofile
-=======
         # iteration counts
         self.reset_diagnostics()
 
@@ -181,7 +176,7 @@
         self.block_iterations.synchronise()
 
     @PETSc.Log.EventDecorator()
->>>>>>> 98e4eeac
+    @memprofile
     def solve(self,
               nwindows=1,
               preproc=lambda pdg, w: None,
