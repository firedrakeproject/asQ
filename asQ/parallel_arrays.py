from pyop2.mpi import MPI
from numpy import zeros as zero_array


def in_range(i, length, allow_negative=True, throws=False):
    '''
    Is the index i within the range of length?
    :arg i: index to check
    :arg length: the number of elements in the range
    :arg allow_negative: is negative indexing allowed?
    :arg throws: if True, an IndexError is raised if the index is out of range
    '''
    if allow_negative:
        result = (-length <= i < length)
    else:
        result = (0 <= i < length)
    if throws and result is False:
        raise IndexError(f"Index {i} is outside the range {length}")
    return result


class DistributedDataLayout1D(object):
    def __init__(self, partition, comm=MPI.COMM_WORLD):
        '''
        A representation of a 1D set of data distributed over several MPI ranks.

        :arg partition: The number of data elements on each rank. Can be a list of integers, in which case len(partition) must be comm.size. Can be a single integer, in which case all ranks have the same number of elements.
        :arg comm: MPI communicator the data is distributed over.
        '''
        if isinstance(partition, int):
            partition = tuple(partition for _ in range(comm.size))
        else:
            if len(partition) != comm.size:
                raise ValueError(f"Partition size {len(partition)} not equal to comm size {comm.size}")
            partition = tuple(partition)
        self.partition = partition
        self.comm = comm
        self.rank = comm.rank
        self.local_size = partition[self.rank]
        self.global_size = sum(partition)
        self.offset = sum(partition[:self.rank])

    def transform_index(self, i, itype='l', rtype='l'):
        '''
        Shift index between local and global addressing, and transform negative indices to their positive equivalent.

        For example if there are 3 ranks each owning two elements then:
            global indices 0,1 are local indices 0,1 on rank 0.
            global indices 2,3 are local indices 0,1 on rank 1.
            global indices 4,5 are local indices 0,1 on rank 2.
        Negative indices are shifted to their positive equivalent:
            local index -1 becomes local index 1.
            global index -2 becomes local index 0 on rank 2.
        Throws IndexError if original or shifted index is out of bounds.

        :arg i: index to shift.
        :arg itype: type of index i. 'l' for local, 'g' for global.
        :arg rtype: type of returned shifted index. 'l' for local, 'g' for global.
        '''
        if itype not in ['l', 'g']:
            raise ValueError(f"itype {itype} must be either 'l' or 'g'")
        if rtype not in ['l', 'g']:
            raise ValueError(f"rtype {rtype} must be either 'l' or 'g'")

        # validate
        sizes = {'l': self.local_size, 'g': self.global_size}
        in_range(i, sizes[itype], throws=True)

        # deal with -ve index
        i = i % sizes[itype]

        # no shift needed
        if itype == rtype:
            return i
        else:
            if itype == 'l':  # rtype == 'g'
                i += self.offset
            elif itype == 'g':  # rtype == 'l'
                i -= self.offset
            in_range(i, sizes[rtype], allow_negative=False, throws=True)
            return i

    def is_local(self, i, throws=False):
        '''
        Is the globally addressed index i owned by this time rank?

        :arg i: globally addressed index.
        :arg throws: if True, raises IndexError if i is outside the global address range
        '''
        try:
            self.transform_index(i, itype='g', rtype='l')
            return True
        except IndexError:
            if throws:
                raise
            else:
                return False


class SharedArray(object):
    def __init__(self, partition, dtype=None, comm=MPI.COMM_WORLD):
        '''
        1D array shared over an MPI comm.

        Each rank has a copy of the entire array of size sum(partition) but can only  modify the partition[comm.rank] section of the array.
        Provides method for synchronising the array over the comm.

        :arg partition: The number of data elements on each rank. Can be a list of integers, in which case len(partition) must be comm.size. Can be a single integer, in which case all ranks have the same number of elements.
        :arg dtype: datatype, defaults to numpy default dtype.
        :arg comm: MPI communicator that the array is distributed over.
        '''
        self.comm = comm
        self.rank = comm.rank
        self.layout = DistributedDataLayout1D(partition, comm=comm)
        self.partition = self.layout.partition
        self.local_size = self.layout.local_size
        self.global_size = self.layout.global_size
        self.offset = self.layout.offset

        self._data = zero_array(self.global_size, dtype=dtype)

        self.dglobal = self._GlobalAccessor(self.layout, self._data)
        self.dlocal = self._LocalAccessor(self.layout, self._data)

    class _GlobalAccessor(object):
        '''
        Manage access by global addressing
        '''
        def __init__(self, layout, data):
            self.layout = layout
            self._data = data

        def __getitem__(self, i):
            return self._data[i]

        def __setitem__(self, i, val):
            self.layout.is_local(i, throws=True)
            self._data[i] = val

    class _LocalAccessor(object):
        '''
        Manage access by local addressing
        '''
        def __init__(self, layout, data):
            self.layout = layout
            self._data = data

        def __getitem__(self, i):
            i = self.layout.transform_index(i, itype='l', rtype='g')
            return self._data[i]

        def __setitem__(self, i, val):
            i = self.layout.transform_index(i, itype='l', rtype='g')
            self._data[i] = val

    def synchronise(self):
        """
        Synchronise the array over the comm.

        Until this method is called, array elements not owned by the current rank are not guaranteed to be valid.
        """
        self.comm.Allgatherv(MPI.IN_PLACE, [self._data, list(self.partition)])


class OwnedArray(object):
    def __init__(self, size, owner=0, comm=MPI.COMM_WORLD, dtype=None):
        '''
        Array owned by one rank but viewed over an MPI comm.

        The array can only be modified by the root rank, but every rank has a copy of the entire array.
        Modifying the array from any rank other than root invalidates the data.

        :arg size: length of the array.
        :arg dtype: datatype, defaults to numpy default dtype.
        :arg comm: MPI communicator the array is synchronised over.
        :arg owner: owning rank.
        '''
        if not isinstance(size, int):
            raise ValueError("Array size must be of type int. OwnedArray only supports 1D arrays")

        self.size = size
        self.comm = comm
        self.owner = owner
        self.rank = comm.rank

        self._data = zero_array(size, dtype=dtype)

    def is_owner(self):
        '''
        Is the array owned by the current rank?
        '''
        return self.rank == self.owner

    def __getitem__(self, i):
        '''
        Get the value of the element at index i
        '''
        return self._data[i]

    def __setitem__(self, i, val):
        '''
        Set the value of the element at index i to val. Throws if the current rank does not own the array.
        '''
        if not self.is_owner():
            raise IndexError(f"Rank {self.rank} is not the owning rank {self.owner}")
        self._data[i] = val

    def synchronise(self):
        '''
        Synchronise the array over the comm

        Until this method is called, array elements on any rank but root are not guaranteed to be valid
<<<<<<< HEAD
        """
=======
        '''
>>>>>>> 3e320f81
        self.comm.Bcast(self._data, root=self.owner)

    def resize(self, size):
        '''
        Resize array to size
        '''
        if not isinstance(size, int):
            raise ValueError("Array size must be of type int. OwnedArray only supports 1D arrays")
        self._data.resize(size, refcheck=False)
        self.size = size<|MERGE_RESOLUTION|>--- conflicted
+++ resolved
@@ -210,11 +210,7 @@
         Synchronise the array over the comm
 
         Until this method is called, array elements on any rank but root are not guaranteed to be valid
-<<<<<<< HEAD
-        """
-=======
-        '''
->>>>>>> 3e320f81
+        '''
         self.comm.Bcast(self._data, root=self.owner)
 
     def resize(self, size):
