import firedrake as fd
from firedrake.petsc import PETSc

from warnings import warn
import numpy as np
from scipy.fft import fft, ifft

from asQ.pencil import Pencil, Subcomm
from asQ.profiling import profiler
from asQ.common import get_option_from_list, get_deprecated_option

from asQ.allatonce.function import time_average as time_average_function
from asQ.preconditioners.base import AllAtOnceBlockPCBase, get_default_options

from functools import partial

__all__ = ['CirculantPC']


class CirculantPC(AllAtOnceBlockPCBase):
    """
    A block alpha-circulant Paradiag preconditioner for the all-at-once system.

    For details see:
    "ParaDiag: parallel-in-time algorithms based on the diagonalization technique"
    Martin J. Gander, Jun Liu, Shu-Lin Wu, Xiaoqiang Yue, Tao Zhou.
    arXiv:2005.09158

    PETSc options:

    'diagfft_linearisation': <'consistent', 'user'>
        Which form to linearise when constructing the block Jacobians.
        Default is 'consistent'.

        'consistent': use the same form used in the AllAtOnceForm residual.
        'user': use the alternative forms given in the appctx.
            If this option is specified then the appctx must contain form_mass
            and form_function entries with keys 'pc_form_mass' and 'pc_form_function'.

    'diagfft_state': <'window', 'slice', 'linear', 'initial', 'reference'>
        Which state to linearise around when constructing the block Jacobians.
        Default is 'window'.

        'window': use the time average over the entire AllAtOnceFunction.
        'slice': use the time average over timesteps on the local Ensemble member.
        'linear': the form linearised is already linear, so no update to the state is needed.
        'initial': the initial condition of the AllAtOnceFunction is used for all timesteps.
        'reference': use the reference state of the AllAtOnceJacobian for all timesteps.

    'diagfft_block_%d': <LinearVariationalSolver options>
        The solver options for the %d'th block, enumerated globally.
        Use 'diagfft_block' to set options for all blocks.
        Default is the Firedrake default options.

    'diagfft_dt': <float>
        The timestep size to use in the preconditioning matrix.
        Defaults to the timestep size used in the AllAtOnceJacobian.

    'diagfft_theta': <float>
        The implicit theta method parameter to use in the preconditioning matrix.
        Defaults to the implicit theta method parameter used in the AllAtOnceJacobian.

    'diagfft_alpha': <float>
        The circulant parameter to use in the preconditioning matrix.
        Defaults to 1e-3.

    'diagfft_complex_proxy': <'vector', 'mixed'>
        Which implementation of the complex-proxy module to use.
        Default is 'vector'.

        'vector': the real-imag components of the complex function space are implemented
            as a 2-component VectorFunctionSpace
        'mixed': the real-imag components of the complex function space are implemented
            as a 2-component MixedFunctionSpace

    If the AllAtOnceSolver's appctx contains a 'block_appctx' dictionary, this is
    added to the appctx of each block solver.  The appctx of each block solver also
    contains the following:
        'd1': circulant eigenvalue of the mass matrix.
        'd2': circulant eigenvalue of the stiffness matrix.
        'cpx': complex-proxy module implementation set with 'diagfft_complex_proxy'.
        'uref': state around which the blocks are linearised.
        'tref': time at which the blocks are linearised.
        'bcs': block boundary conditions.
        'form_mass': function used to build the block mass matrix.
        'form_function': function used to build the block stiffness matrix.
    """
    prefix = "circulant_"
    deprecated_prefix = "diagfft_"
    valid_jacobian_states = tuple(('window', 'slice', 'linear', 'initial', 'reference'))

    default_alpha = 1e-3

    @profiler()
    def initialize(self, pc):
        super().initialize(pc, final_initialize=False)

        # these were setup by super
        prefix = self.full_prefix
        aaofunc = self.aaofunc
        appctx = self.appctx

        # basic model function space
        self.blockV = aaofunc.field_function_space

        # Input/Output wrapper Functions for all-at-once residual being acted on
        self.yf = fd.Function(aaofunc.function_space)  # output

        self.alpha = get_deprecated_option(
            PETSc.Options().getReal, prefix, self.deprecated_prefix,
            "alpha", default=self.default_alpha)

        dt = self.dt
        self.t_average = fd.Constant(self.aaoform.t0 + (self.aaofunc.ntimesteps + 1)*self.dt/2)
        theta = self.theta
        alpha = self.alpha
        nt = self.ntimesteps

        # Gamma coefficients
        exponents = np.arange(nt)/nt
        self.Gam = alpha**exponents

        slice_begin = aaofunc.transform_index(0, from_range='slice', to_range='window')
        slice_end = slice_begin + self.nlocal_timesteps
        self.Gam_slice = self.Gam[slice_begin:slice_end]

        # circulant eigenvalues
        C1col = np.zeros(nt)
        C2col = np.zeros(nt)

        C1col[:2] = np.array([1, -1])/dt
        C2col[:2] = np.array([theta, 1-theta])

        self.D1 = np.sqrt(nt)*fft(self.Gam*C1col)
        self.D2 = np.sqrt(nt)*fft(self.Gam*C2col)

        # Block system setup
        # First need to build the complex function space version of blockV
        valid_cpx_type = ['vector', 'mixed']

        cpx_type = get_option_from_list(
            prefix, "complex_proxy", valid_cpx_type,
            default_index=0, deprecated_prefix=self.deprecated_prefix)

        if cpx_type == 'vector':
            import asQ.complex_proxy.vector as cpx
            self.cpx = cpx
        elif cpx_type == 'mixed':
            import asQ.complex_proxy.mixed as cpx
            self.cpx = cpx

        self.CblockV = cpx.FunctionSpace(self.blockV)

        # set the boundary conditions to zero for the residual
        self.block_bcs = tuple((cb
                                for bc in self.aaoform.field_bcs
                                for cb in cpx.DirichletBC(self.CblockV, self.blockV,
                                                          bc, 0*bc.function_arg)))

        # function to do global reduction into for average block jacobian
        if self.jacobian_state in ('window', 'slice'):
            self.ureduce = fd.Function(self.blockV)
            self.uwrk = fd.Function(self.blockV)

        # input and output functions to the block solve
        self.block_sol = fd.Function(self.CblockV)
        self.block_rhs = fd.Cofunction(self.CblockV.dual())
        # input for the cofunc rhs map
        self.xtemp = fd.Function(self.CblockV)

        # A place to store the real/imag components of the all-at-once residual after fft
        self.xfi = aaofunc.copy()
        self.xfr = aaofunc.copy()

        # setting up the FFT stuff
        # construct simply dist array and 1d fftn:
        subcomm = Subcomm(self.ensemble.ensemble_comm, [0, 1])
        # dimensions of space-time data in this ensemble_comm
        nlocal = self.blockV.node_set.size
        NN = np.array([nt, nlocal], dtype=int)
        # transfer pencil is aligned along axis 1
        self.p0 = Pencil(subcomm, NN, axis=1)
        # a0 is the local part of our fft working array
        # has shape of (partition/P, nlocal)
        self.a0 = np.zeros(self.p0.subshape, complex)
        self.p1 = self.p0.pencil(0)
        # a0 is the local part of our other fft working array
        self.a1 = np.zeros(self.p1.subshape, complex)
        self.transfer = self.p0.transfer(self.p1, complex)

        # building the Jacobian of the nonlinear term
        # what we want is a block diagonal matrix in the 2x2 system
        # coupling the real and imaginary parts.
        # We achieve this by copying w_all into both components of u0
        # building the nonlinearity separately for the real and imaginary
        # parts and then linearising.
        # This is constructed by cpx.derivative

        #  Building the nonlinear operator
        self.block_solvers = []

        # which form to linearise around
        form_mass = self.form_mass
        form_function = partial(self.form_function, t=self.t_average)

        # Now need to build the block solver
        self.u0 = fd.Function(self.CblockV)  # time average to linearise around

        # user appctx for the blocks
        block_appctx = appctx.get('block_appctx', {})

        # Block i has prefix 'circulant_block_{i}', but we want to be able
        # to set default options for all blocks using 'circulant_block'.
        # LinearVariationalSolver will prioritise options it thinks are from
        # the command line (including those in the `inserted_options` database
        # of the AllAtOnceSolver) over the ones passed to __init__, so we pull
        # the default options off the global dict and pass these explicitly to LVS.

        default_block_prefix = f"{prefix}block_"
        deprecated_block_prefix = f"{self.deprecated_prefix}block_"
        for k, v in PETSc.Options().getAll().items():
            if k.startswith(f"{deprecated_block_prefix}"):
                msg = "Prefix 'diagfft' is deprecated and will be removed in the future. Use 'circulant' instead."
                warn(msg)
                default_block_prefix = deprecated_block_prefix

        default_block_options = get_default_options(
            default_block_prefix, range(self.ntimesteps))

        # building the block problem solvers
        for i in range(self.nlocal_timesteps):
            ii = aaofunc.transform_index(i, from_range='slice', to_range='window')
            d1 = self.D1[ii]
            d2 = self.D2[ii]

            M, D1r, D1i = cpx.BilinearForm(self.CblockV, d1, form_mass, return_z=True)
            K, D2r, D2i = cpx.derivative(d2, form_function, self.u0, return_z=True)

            A = M + K

            # The rhs
            L = self.block_rhs

            # pass parameters into PC:
            appctx_h = {
                "d1": d1,
                "d2": d2,
                "cpx": cpx,
                "uref": self.u0,
                "tref": self.t_average,
                "bcs": self.block_bcs,
                "form_mass": self.form_mass,
                "form_function": self.form_function,
            }
            appctx_h.update(block_appctx)

            block_problem = fd.LinearVariationalProblem(A, L, self.block_sol,
<<<<<<< HEAD
                                                        bcs=self.block_bcs)
            block_solver = fd.LinearVariationalSolver(
                block_problem, appctx=appctx_h,
                options_prefix=default_block_prefix+str(ii),
                solver_parameters=default_block_options)
=======
                                                        bcs=self.block_bcs,
                                                        constant_jacobian=True)
            block_solver = fd.LinearVariationalSolver(block_problem,
                                                      appctx=appctx_h,
                                                      options_prefix=block_prefix)
>>>>>>> 94255620

            self.block_solvers.append(block_solver)

        self.initialized = True

    @profiler()
    def _record_diagnostics(self):
        """
        Update diagnostic information from block linear solvers.

        Must be called exactly once at the end of each apply().
        """
        for i in range(self.nlocal_timesteps):
            its = self.block_solvers[i].snes.getLinearSolveIterations()
            self.block_iterations.dlocal[i] += its

    @profiler()
    def update(self, pc):
        '''
        we need to update u0 according to the diagfft_state option.
        we copy the state into both the "real" and "imaginary" parts
        of u0. this is so that when we linearise the nonlinearity,
        we get an operator that is block diagonal in the 2x2 system
        coupling real and imaginary parts.
        '''
        cpx = self.cpx

        # default to time at centre of window
        self.t_average.assign(self.aaoform.t0 + self.dt*(self.ntimesteps + 1)/2)

        jacobian_state = self.jacobian_state
        if jacobian_state == 'linear':
            return

        elif jacobian_state == 'initial':
            ustate = self.aaofunc.initial_condition
            self.t_average.assign(self.aaoform.t0)

        elif jacobian_state == 'reference':
            ustate = self.jacobian.reference_state

        elif jacobian_state in ('window', 'slice'):
            time_average_function(self.aaofunc, self.ureduce,
                                  self.uwrk, average=jacobian_state)
            ustate = self.ureduce

            if jacobian_state == 'slice':
                i1 = self.aaofunc.transform_index(0, from_range='slice',
                                                  to_range='window')
                t1 = self.aaoform.t0 + i1*self.dt
                self.t_average.assign(t1 + self.dt*(self.nlocal_timesteps + 1)/2)

        cpx.set_real(self.u0, ustate)
        cpx.set_imag(self.u0, ustate)

        for block in self.block_solvers:
            block.invalidate_jacobian()
        return

    @profiler()
    def apply_impl(self, pc, x, y):
        cpx = self.cpx

        # get array of basis coefficients
        with x.global_vec_ro() as xvec:
            parray = xvec.array_r.reshape((self.nlocal_timesteps,
                                           self.blockV.node_set.size))
        # This produces an array whose rows are time slices
        # and columns are finite element basis coefficients

        ######################
        # Diagonalise - scale, transfer, FFT, transfer, Copy
        # Scale
        # is there a better way to do this with broadcasting?
        parray = (1.0+0.j)*(self.Gam_slice*parray.T).T*np.sqrt(self.ntimesteps)
        # transfer forward
        self.a0[:] = parray[:]
        with PETSc.Log.Event("asQ.diag_preconditioner.CirculantPC.apply.transfer"):
            self.transfer.forward(self.a0, self.a1)

        # FFT
        with PETSc.Log.Event("asQ.diag_preconditioner.CirculantPC.apply.fft"):
            self.a1[:] = fft(self.a1, axis=0)

        # transfer backward
        with PETSc.Log.Event("asQ.diag_preconditioner.CirculantPC.apply.transfer"):
            self.transfer.backward(self.a1, self.a0)

        # Copy into xfi, xfr
        parray[:] = self.a0[:]
        with self.xfr.function.dat.vec_wo as v:
            v.array[:] = parray.real.reshape(-1)
        with self.xfi.function.dat.vec_wo as v:
            v.array[:] = parray.imag.reshape(-1)
        #####################

        # Do the block solves

        with PETSc.Log.Event("asQ.diag_preconditioner.CirculantPC.apply.block_solves"):
            for i in range(self.nlocal_timesteps):
                # copy the data into solver input
                cpx.set_real(self.xtemp, self.xfr[i])
                cpx.set_imag(self.xtemp, self.xfi[i])

                for cdat, xdat in zip(self.block_rhs.dat, self.xtemp.dat):
                    cdat.data[:] = xdat.data[:]

                # solve the block system
                self.block_sol.zero()
                self.block_solvers[i].solve()

                # copy the data from solver output
                cpx.get_real(self.block_sol, self.xfr[i])
                cpx.get_imag(self.block_sol, self.xfi[i])

        ######################
        # Undiagonalise - Copy, transfer, IFFT, transfer, scale, copy
        # get array of basis coefficients
        with self.xfi.function.dat.vec_ro as v:
            parray = 1j*v.array_r.reshape((self.nlocal_timesteps,
                                           self.blockV.node_set.size))
        with self.xfr.function.dat.vec_ro as v:
            parray += v.array_r.reshape((self.nlocal_timesteps,
                                         self.blockV.node_set.size))
        # transfer forward
        self.a0[:] = parray[:]
        with PETSc.Log.Event("asQ.diag_preconditioner.CirculantPC.apply.transfer"):
            self.transfer.forward(self.a0, self.a1)

        # IFFT
        with PETSc.Log.Event("asQ.diag_preconditioner.CirculantPC.apply.fft"):
            self.a1[:] = ifft(self.a1, axis=0)

        # transfer backward
        with PETSc.Log.Event("asQ.diag_preconditioner.CirculantPC.apply.transfer"):
            self.transfer.backward(self.a1, self.a0)
        parray[:] = self.a0[:]

        # scale
        parray = ((1.0/self.Gam_slice)*parray.T).T
        # Copy into xfi, xfr

        with y.global_vec_wo() as yvec:
            yvec.array[:] = parray.reshape(-1).real
        ################<|MERGE_RESOLUTION|>--- conflicted
+++ resolved
@@ -255,19 +255,13 @@
             appctx_h.update(block_appctx)
 
             block_problem = fd.LinearVariationalProblem(A, L, self.block_sol,
-<<<<<<< HEAD
-                                                        bcs=self.block_bcs)
+                                                        bcs=self.block_bcs,
+                                                        constant_jacobian=True)
+
             block_solver = fd.LinearVariationalSolver(
                 block_problem, appctx=appctx_h,
                 options_prefix=default_block_prefix+str(ii),
                 solver_parameters=default_block_options)
-=======
-                                                        bcs=self.block_bcs,
-                                                        constant_jacobian=True)
-            block_solver = fd.LinearVariationalSolver(block_problem,
-                                                      appctx=appctx_h,
-                                                      options_prefix=block_prefix)
->>>>>>> 94255620
 
             self.block_solvers.append(block_solver)
 
