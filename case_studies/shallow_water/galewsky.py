--- conflicted
+++ resolved
@@ -29,7 +29,7 @@
 
 parser.add_argument('--alpha', type=float, default=1e-4, help='Circulant coefficient.')
 
-parser.add_argument('--block_method', type=str, default='aux', help='PC method for the blocks. aux or lu or mg.')
+parser.add_argument('--block_method', type=str, default='aux', help='PC method for the blocks. aux or lu or mg or hybr.')
 parser.add_argument('--atol', type=float, default=1e0, help='Average atol of each timestep.')
 parser.add_argument('--block_rtol', type=float, default=1e-5, help='rtol for the block solves.')
 parser.add_argument('--block_max_it', type=int, default=25, help='Maximum iterations for the blocks.')
@@ -66,12 +66,6 @@
     mesh = u.ufl_domain()
     coords = fd.SpatialCoordinate(mesh)
     f = swe.earth_coriolis_expression(*coords)
-<<<<<<< HEAD
-    g = earth.Gravity
-    H = galewsky.H0
-    return swe.linear.form_function(mesh, g, H, f,
-                                    u, h, v, q, t)
-=======
     return swe.linear.form_function(mesh, g, H, f,
                                     u, h, v, q, t)
 
@@ -109,7 +103,6 @@
         u0 = appctx['u0']
         d1 = appctx['d1']
         d2 = appctx['d2']
->>>>>>> b57ba7aa
 
         mesh = u0.ufl_domain()
 
@@ -263,20 +256,14 @@
     },
 }
 
-<<<<<<< HEAD
 if args.block_method == 'lu':
    block_sparams = lu_pc
 else:
    block_sparams.update({
       'mg': mg_pc,
-      'aux': aux_pc
+      'aux': aux_pc,
+      'hybr': hybr_pc,
       }[args.block_method])
-=======
-# block_sparams = lu_pc
-# block_sparams.update(mg_pc)
-# block_sparams.update(aux_pc)
-block_sparams.update(hybr_pc)
->>>>>>> b57ba7aa
 
 patol = sqrt(window_length)*args.atol
 sparameters_diag = {
@@ -333,11 +320,8 @@
                                   file_name='output/'+args.filename,
                                   record_diagnostics={'cfl': args.record_cfl, 'file': False})
 
-<<<<<<< HEAD
 timer = SolverTimer()
 
-=======
->>>>>>> b57ba7aa
 
 def window_preproc(swe_app, pdg, wndw):
     PETSc.Sys.Print('')
