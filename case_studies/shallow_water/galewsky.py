--- conflicted
+++ resolved
@@ -84,22 +84,13 @@
 # parameters for the implicit diagonal solve in step-(b)
 factorisation_params = {
     'ksp_type': 'preonly',
-<<<<<<< HEAD
-    'pc_factor_mat_ordering_type': 'rcm',
-=======
     # 'pc_factor_mat_ordering_type': 'rcm',
->>>>>>> 2bcc1191
     'pc_factor_reuse_ordering': None,
     'pc_factor_reuse_fill': None,
 }
 
-<<<<<<< HEAD
-lu_params = {'pc_type': 'lu', 'pc_factor_mat_solver_type': 'mumps'}
-lu_params.update(factorisation_params)
-=======
 lu_pc = {'pc_type': 'lu', 'pc_factor_mat_solver_type': 'mumps'}
 lu_pc.update(factorisation_params)
->>>>>>> 2bcc1191
 
 patch_parameters = {
     'pc_patch': {
@@ -130,11 +121,7 @@
     'coarse': {
         'pc_type': 'python',
         'pc_python_type': 'firedrake.AssembledPC',
-<<<<<<< HEAD
-        'assembled': lu_params
-=======
         'assembled': lu_pc,
->>>>>>> 2bcc1191
     }
 }
 
@@ -145,8 +132,6 @@
     'mg': mg_parameters
 }
 
-<<<<<<< HEAD
-=======
 block_rtol = 1e-5
 block_atol = 1e-100
 block_max_it = 25
@@ -161,34 +146,20 @@
 }
 ksp_pc['ksp'].update(lu_pc)
 
->>>>>>> 2bcc1191
 aux_pc = {
     'snes_lag_preconditioner': -2,
     'snes_lag_preconditioner_persists': None,
     'pc_type': 'python',
     'pc_python_type': 'asQ.AuxiliaryBlockPC',
-<<<<<<< HEAD
-    'aux': lu_params,
-=======
     'aux': lu_pc,
     # 'aux': mg_pc,
     # 'aux': ksp_pc,
->>>>>>> 2bcc1191
 }
 
 block_sparams = {
     'mat_type': 'matfree',
     'ksp_type': 'gmres',
     'ksp': {
-<<<<<<< HEAD
-        'atol': 1e-100,
-        'rtol': 1e-5,
-        'max_it': 60,
-    },
-}
-
-# block_sparams = lu_params
-=======
         'atol': block_atol,
         'rtol': block_rtol,
         'max_it': block_max_it,
@@ -199,7 +170,6 @@
 }
 
 # block_sparams = lu_pc
->>>>>>> 2bcc1191
 # block_sparams.update(mg_pc)
 block_sparams.update(aux_pc)
 
@@ -207,7 +177,7 @@
 sparameters_diag = {
     'snes': {
         'linesearch_type': 'basic',
-        # 'monitor': None,
+        'monitor': None,
         'converged_reason': None,
         'atol': atol,
         'rtol': 1e-10,
@@ -219,13 +189,8 @@
     'mat_type': 'matfree',
     'ksp_type': 'fgmres',
     'ksp': {
-<<<<<<< HEAD
-        # 'monitor': None,
-        # 'converged_rate': None,
-=======
         'monitor': None,
         'converged_rate': None,
->>>>>>> 2bcc1191
         'rtol': 1e-5,
         'atol': atol,
     },
