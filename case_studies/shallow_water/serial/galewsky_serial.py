
import firedrake as fd
from firedrake.petsc import PETSc
from firedrake.output import VTKFile

from utils import units
from utils.planets import earth
from utils.timing import SolverTimer
import utils.shallow_water as swe
from utils.shallow_water import galewsky
from utils import diagnostics

from utils.serial import SerialMiniApp
from utils.hybridisation import HybridisedSCPC  # noqa: F401

PETSc.Sys.popErrorHandler()

# get command arguments
import argparse
parser = argparse.ArgumentParser(
    description='Galewsky testcase using fully implicit SWE solver.',
    formatter_class=argparse.ArgumentDefaultsHelpFormatter
)

parser.add_argument('--ref_level', type=int, default=2, help='Refinement level of icosahedral grid.')
parser.add_argument('--nt', type=int, default=10, help='Number of time steps.')
parser.add_argument('--dt', type=float, default=0.5, help='Timestep in hours.')
parser.add_argument('--degree', type=float, default=swe.default_degree(), help='Degree of the depth function space.')
parser.add_argument('--theta', type=float, default=0.5, help='Parameter for implicit theta method. 0.5 for trapezium rule, 1 for backwards Euler.')
parser.add_argument('--method', type=str, default='mg', choices=['lu', 'mg', 'lswe', 'hybr'], help='Preconditioning method to use.')
parser.add_argument('--filename', type=str, default='galewsky', help='Name of output vtk files')
parser.add_argument('--write_file', action='store_true', help='Write each timestep to vtk.')
parser.add_argument('--show_args', action='store_true', help='Output all the arguments.')

args = parser.parse_known_args()
args = args[0]

nt = args.nt
degree = args.degree

if args.show_args:
    PETSc.Sys.Print(args)

PETSc.Sys.Print('')
PETSc.Sys.Print('### === --- Setting up --- === ###')
PETSc.Sys.Print('')

# icosahedral mg mesh
mesh = swe.create_mg_globe_mesh(ref_level=args.ref_level, coords_degree=1)
x = fd.SpatialCoordinate(mesh)

# time step
dt = args.dt*units.hour

# shallow water equation function spaces (velocity and depth)
W = swe.default_function_space(mesh, degree=args.degree)

# parameters
g = earth.Gravity

b = galewsky.topography_expression(*x)
f = swe.earth_coriolis_expression(*x)

# initial conditions
w_initial = fd.Function(W)
u_initial = w_initial.subfunctions[0]
h_initial = w_initial.subfunctions[1]

u_initial.interpolate(galewsky.velocity_expression(*x))
h_initial.interpolate(galewsky.depth_expression(*x))

# current and next timestep
w0 = fd.Function(W).assign(w_initial)
w1 = fd.Function(W).assign(w_initial)

H = galewsky.H0


# shallow water equation forms
def form_function(u, h, v, q, t):
    return swe.nonlinear.form_function(mesh, g, b, f,
                                       u, h, v, q, t)


def form_mass(u, h, v, q):
    return swe.nonlinear.form_mass(mesh, u, h, v, q)


def aux_form_function(u, h, v, q, t):
    return swe.linear.form_function(mesh, g, H, f,
                                    u, h, v, q, t)


appctx = {
    'aux_form_function': aux_form_function,
    'hybridscpc_form_function': aux_form_function
}


# solver parameters for the implicit solve
from utils.mg import ManifoldTransferManager  # noqa: F401

linear_snes_params = {
    'lag_jacobian': -2,
    'lag_jacobian_persists': None,
    'lag_preconditioner': -2,
    'lag_preconditioner_persists': None,
}

lu_params = {
    'ksp_type': 'preonly',
    'pc_type': 'lu',
    'pc_factor_mat_solver_type': 'mumps',
    'pc_factor_reuse_ordering': None,
    'pc_factor_reuse_fill': None,
}

<<<<<<< HEAD
patch_params = {
    'pc_patch': {
        'save_operators': True,
        'partition_of_unity': True,
        'sub_mat_type': 'seqdense',
        'construct_dim': 0,
        'construct_type': 'vanka',
        'local_type': 'additive',
        'precompute_element_tensors': True,
        'symmetrise_sweep': False
    },
    'sub': {
        'ksp_type': 'preonly',
        'pc_type': 'lu',
        'pc_factor_shift_type': 'nonzero',
    }
}

mg_params = {
    'transfer_manager': f'{__name__}.ManifoldTransferManager',
    'levels': {
        'ksp_type': 'gmres',
        'ksp_max_it': 4,
        'pc_type': 'python',
        'pc_python_type': 'firedrake.PatchPC',
        'patch': patch_params
    },
    'coarse': {
        'pc_type': 'python',
        'pc_python_type': 'firedrake.AssembledPC',
        'assembled': lu_params
    },
}

=======
>>>>>>> b98e655f
mg_sparameters = {
    'mat_type': 'matfree',
    'pc_type': 'mg',
    'pc_mg_cycle_type': 'v',
    'pc_mg_type': 'multiplicative',
    'mg': {
        'transfer_manager': f'{__name__}.ManifoldTransferManager',
        'levels': {
            'ksp_type': 'gmres',
            'ksp_max_it': 3,
            'pc_type': 'python',
            'pc_python_type': 'firedrake.PatchPC',
            'patch': {
                'pc_patch': {
                    'save_operators': True,
                    'partition_of_unity': True,
                    'sub_mat_type': 'seqdense',
                    'construct_dim': 0,
                    'construct_type': 'vanka',
                    'local_type': 'additive',
                    'precompute_element_tensors': True,
                    'symmetrise_sweep': False
                },
                'sub': {
                    'ksp_type': 'preonly',
                    'pc_type': 'lu',
                    'pc_factor_shift_type': 'nonzero',
                }
            }
        },
        'coarse': {
            'pc_type': 'python',
            'pc_python_type': 'firedrake.AssembledPC',
            'assembled': lu_params
        },
    }
}

hybridscpc_sparameters = {
    'mat_type': 'matfree',
    'pc_type': 'python',
    'pc_python_type': f'{__name__}.HybridisedSCPC',
    'hybridscpc_condensed_field': lu_params,
    'hybridscpc_condensed_field_snes': linear_snes_params,
}

aux_sparameters = {
    'mat_type': 'matfree',
    'pc_type': 'python',
    'pc_python_type': 'asQ.AuxiliaryRealBlockPC',
    'aux': lu_params,
    'aux_snes': linear_snes_params
}

atol = 1e4
sparameters = {
    'snes': {
        'monitor': None,
        'converged_reason': None,
        'rtol': 1e-12,
        'atol': atol,
        'ksp_ew': None,
        'ksp_ew_version': 1,
    },
    'ksp_type': 'fgmres',
    'ksp': {
        'monitor': None,
        'converged_rate': None,
        'atol': atol,
        'rtol': 1e-5,
    },
}
<<<<<<< HEAD
sparameters.update(mg_sparameters)
=======

if args.method == 'lu':
    sparameters.update(lu_params)
elif args.method == 'mg':
    sparameters.update(mg_sparameters)
elif args.method == 'lswe':
    sparameters.update(aux_sparameters)
elif args.method == 'hybr':
    sparameters.update(hybridscpc_sparameters)
>>>>>>> b98e655f

# set up nonlinear solver
miniapp = SerialMiniApp(dt, args.theta, w_initial,
                        form_mass, form_function,
                        sparameters, appctx=appctx)

if args.write_file:
    potential_vorticity = diagnostics.potential_vorticity_calculator(
        u_initial.function_space(), name='vorticity')

    uout = fd.Function(u_initial.function_space(), name='velocity')
    hout = fd.Function(h_initial.function_space(), name='elevation')
    ofile = VTKFile(f"output/{args.filename}.pvd")
    # save initial conditions
    uout.assign(u_initial)
    hout.assign(h_initial)
    ofile.write(uout, hout, potential_vorticity(uout), time=0)

PETSc.Sys.Print('### === --- Timestepping loop --- === ###')
linear_its = 0
nonlinear_its = 0

timer = SolverTimer()


def preproc(app, step, t):
    PETSc.Sys.Print('')
    PETSc.Sys.Print(f'=== --- Timestep {step} --- ===')
    PETSc.Sys.Print('')
    timer.start_timing()


def postproc(app, step, t):
    global linear_its, nonlinear_its
    timer.stop_timing()
    PETSc.Sys.Print('')
    PETSc.Sys.Print(f'Timestep solution time: {timer.times[-1]}')
    PETSc.Sys.Print('')

    linear_its += app.nlsolver.snes.getLinearSolveIterations()
    nonlinear_its += app.nlsolver.snes.getIterationNumber()

    if args.write_file:
        uout.assign(miniapp.w0.subfunctions[0])
        hout.assign(miniapp.w0.subfunctions[1])
        ofile.write(uout, hout, potential_vorticity(uout), time=t)


with PETSc.Log.Event("warmup_solve"):
    miniapp.solve(nt=1,
                  preproc=preproc,
                  postproc=postproc)

miniapp.w0.assign(w_initial)
miniapp.w1.assign(w_initial)
linear_its -= linear_its
nonlinear_its -= nonlinear_its

with PETSc.Log.Event("timed_solves"):
    miniapp.solve(nt=args.nt,
                  preproc=preproc,
                  postproc=postproc)

PETSc.Sys.Print('### === --- Iteration counts --- === ###')
PETSc.Sys.Print('')

PETSc.Sys.Print(f'linear iterations: {linear_its} | iterations per timestep: {linear_its/args.nt}')
PETSc.Sys.Print(f'nonlinear iterations: {nonlinear_its} | iterations per timestep: {nonlinear_its/args.nt}')
PETSc.Sys.Print('')

PETSc.Sys.Print(f'DoFs per timestep: {W.dim()}')
PETSc.Sys.Print(f'Number of MPI ranks per timestep: {mesh.comm.size}')
PETSc.Sys.Print(f'DoFs/rank: {W.dim()/mesh.comm.size}')
PETSc.Sys.Print('')

if timer.ntimes() > 1:
    timer.times = timer.times[1:]

PETSc.Sys.Print(timer.string(timesteps_per_solve=1,
                             total_iterations=linear_its, ndigits=5))
PETSc.Sys.Print('')<|MERGE_RESOLUTION|>--- conflicted
+++ resolved
@@ -115,43 +115,6 @@
     'pc_factor_reuse_fill': None,
 }
 
-<<<<<<< HEAD
-patch_params = {
-    'pc_patch': {
-        'save_operators': True,
-        'partition_of_unity': True,
-        'sub_mat_type': 'seqdense',
-        'construct_dim': 0,
-        'construct_type': 'vanka',
-        'local_type': 'additive',
-        'precompute_element_tensors': True,
-        'symmetrise_sweep': False
-    },
-    'sub': {
-        'ksp_type': 'preonly',
-        'pc_type': 'lu',
-        'pc_factor_shift_type': 'nonzero',
-    }
-}
-
-mg_params = {
-    'transfer_manager': f'{__name__}.ManifoldTransferManager',
-    'levels': {
-        'ksp_type': 'gmres',
-        'ksp_max_it': 4,
-        'pc_type': 'python',
-        'pc_python_type': 'firedrake.PatchPC',
-        'patch': patch_params
-    },
-    'coarse': {
-        'pc_type': 'python',
-        'pc_python_type': 'firedrake.AssembledPC',
-        'assembled': lu_params
-    },
-}
-
-=======
->>>>>>> b98e655f
 mg_sparameters = {
     'mat_type': 'matfree',
     'pc_type': 'mg',
@@ -224,9 +187,7 @@
         'rtol': 1e-5,
     },
 }
-<<<<<<< HEAD
 sparameters.update(mg_sparameters)
-=======
 
 if args.method == 'lu':
     sparameters.update(lu_params)
@@ -236,7 +197,6 @@
     sparameters.update(aux_sparameters)
 elif args.method == 'hybr':
     sparameters.update(hybridscpc_sparameters)
->>>>>>> b98e655f
 
 # set up nonlinear solver
 miniapp = SerialMiniApp(dt, args.theta, w_initial,
