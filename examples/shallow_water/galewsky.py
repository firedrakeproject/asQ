--- conflicted
+++ resolved
@@ -124,12 +124,9 @@
     'aaos_jacobian_state': 'current'
 }
 
-<<<<<<< HEAD
-sparameters_diag['diagfft_block_'] = block_params
-=======
+# sparameters_diag['diagfft_block_'] = block_params
 for i in range(window_length):
-    sparameters_diag['diagfft_block_'+str(i)+'_'] = sparameters
->>>>>>> 40e0a6cc
+    sparameters_diag['diagfft_block_'+str(i)+'_'] = block_params
 
 create_mesh = partial(
     swe.create_mg_globe_mesh,
