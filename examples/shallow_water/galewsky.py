--- conflicted
+++ resolved
@@ -105,12 +105,7 @@
     'pc_python_type': 'asQ.DiagFFTPC'
 }
 
-<<<<<<< HEAD
 sparameters_diag['diagfft_block_'] = sparameters
-=======
-for i in range(window_length):
-    sparameters_diag['diagfft_'+str(i)+'_'] = sparameters
->>>>>>> 485f3e3d
 
 create_mesh = partial(
     swe.create_mg_globe_mesh,
