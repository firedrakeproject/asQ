
import firedrake as fd
from firedrake.petsc import PETSc
import asQ

from utils import mg
from utils import units
from utils.planets import earth
import utils.shallow_water as swe
import utils.shallow_water.williamson1992.case2 as case2

Print = PETSc.Sys.Print

PETSc.Sys.popErrorHandler()

# get command arguments
import argparse
parser = argparse.ArgumentParser(
    description='Williamson 2 testcase for ParaDiag solver using fully implicit SWE solver.',
    formatter_class=argparse.ArgumentDefaultsHelpFormatter
)
parser.add_argument('--base_level', type=int, default=1, help='Base refinement level of icosahedral grid for MG solve.')
parser.add_argument('--ref_level', type=int, default=2, help='Refinement level of icosahedral grid.')
parser.add_argument('--nwindows', type=int, default=1, help='Number of time-windows.')
parser.add_argument('--nslices', type=int, default=2, help='Number of time-slices per time-window.')
parser.add_argument('--slice_length', type=int, default=2, help='Number of timesteps per time-slice.')
parser.add_argument('--alpha', type=float, default=0.0001, help='Circulant coefficient.')
parser.add_argument('--dt', type=float, default=0.5, help='Timestep in hours.')
parser.add_argument('--coords_degree', type=int, default=1, help='Degree of polynomials for sphere mesh approximation.')
parser.add_argument('--filename', type=str, default='williamson2', help='Name of output vtk files')
parser.add_argument('--degree', type=int, default=1, help='Degree of finite element space (the DG space).')
parser.add_argument('--show_args', action='store_true', help='Output all the arguments.')

args = parser.parse_known_args()
args = args[0]

if args.show_args:
    Print(args)

Print('')
Print('### === --- Setting up --- === ###')
Print('')

# time steps

time_partition = tuple((args.slice_length for _ in range(args.nslices)))
window_length = sum(time_partition)
nsteps = args.nwindows*window_length

dt = args.dt*units.hour
# multigrid mesh set up

ensemble = asQ.create_ensemble(time_partition)

# mesh set up
mesh = swe.create_mg_globe_mesh(comm=ensemble.comm,
                                base_level=args.base_level,
                                ref_level=args.ref_level,
                                coords_degree=1)

x = fd.SpatialCoordinate(mesh)

# Mixed function space for velocity and depth
W = swe.default_function_space(mesh, degree=args.degree)
V1, V2 = W.subfunctions[:]

# initial conditions
w0 = fd.Function(W)
un, hn = w0.subfunctions[:]

f = case2.coriolis_expression(*x)
b = case2.topography_function(*x, V2, name="Topography")
H = case2.H0

un.project(case2.velocity_expression(*x))
etan = case2.elevation_function(*x, V2, name="Elevation")
hn.assign(H + etan - b)


# nonlinear swe forms

def form_function(u, h, v, q, t):
    return swe.nonlinear.form_function(mesh, earth.Gravity, b, f, u, h, v, q, t)


def form_mass(u, h, v, q):
    return swe.nonlinear.form_mass(mesh, u, h, v, q)


<<<<<<< HEAD
def linear_function(u, h, v, q, t):
    return swe.linear.form_function(mesh, earth.Gravity, H, f, u, h, v, q, t)


def linear_mass(u, h, v, q):
=======
def jacobian_function(u, h, v, q, t):
    return swe.linear.form_function(mesh, earth.Gravity, H, f, u, h, v, q, t)


def jacobian_mass(u, h, v, q):
>>>>>>> e7a004f3
    return swe.linear.form_mass(mesh, u, h, v, q)


# parameters for the implicit diagonal solve in step-(b)
patch_parameters = {
    'pc_patch': {
        'save_operators': True,
        'partition_of_unity': True,
        'sub_mat_type': 'seqdense',
        'construct_dim': 0,
        'construct_type': 'vanka',
        'local_type': 'additive',
        'precompute_element_tensors': True,
        'symmetrise_sweep': False
    },
    'sub': {
        'ksp_type': 'preonly',
        'pc_type': 'fieldsplit',
        'pc_fieldsplit_type': 'schur',
        'pc_fieldsplit_detect_saddle_point': None,
        'pc_fieldsplit_schur_fact_type': 'full',
        'pc_fieldsplit_schur_precondition': 'full',
        'fieldsplit_ksp_type': 'preonly',
        'fieldsplit_pc_type': 'lu',
    }
}

mg_parameters = {
    'levels': {
        'ksp_type': 'gmres',
        'ksp_max_it': 5,
        'pc_type': 'python',
        'pc_python_type': 'firedrake.PatchPC',
        'patch': patch_parameters
    },
    'coarse': {
        'pc_type': 'python',
        'pc_python_type': 'firedrake.AssembledPC',
        'assembled_pc_type': 'lu',
        'assembled_pc_factor_mat_solver_type': 'mumps'
    }
}

sparameters = {
    'mat_type': 'matfree',
    'ksp_type': 'fgmres',
    'ksp': {
        'atol': 1e-5,
        'rtol': 1e-5,
        'max_it': 50,
    },
    'pc_type': 'mg',
    'pc_mg_cycle_type': 'w',
    'pc_mg_type': 'multiplicative',
    'mg': mg_parameters
}

atol = 1e0
sparameters_diag = {
    'snes': {
        'linesearch_type': 'basic',
        'monitor': None,
        'converged_reason': None,
        'atol': atol,
        'rtol': 1e-10,
        'stol': 1e-12,
<<<<<<< HEAD
        # 'ksp_ew': None,
        # 'ksp_ew_version': 1,
=======
        'ksp_ew': None,
        'ksp_ew_version': 1,
        'ksp_ew_threshold': 1e-2,
>>>>>>> e7a004f3
    },
    'mat_type': 'matfree',
    'ksp_type': 'preonly',
    'ksp': {
        'monitor': None,
        'converged_reason': None,
        'rtol': 1e-5,
        'atol': atol,
    },
    'pc_type': 'python',
    'pc_python_type': 'asQ.DiagFFTPC',
<<<<<<< HEAD
    'diagfft_alpha': args.alpha,
    'diagfft_state': 'window',
    'diagfft_linearisation': 'consistent',
    'aaos_jacobian_state': 'current',
    'aaos_jacobian_linearisation': 'consistent',
=======
    'diagfft_state': 'reference',
    'diagfft_linearisation': 'user',
    'aaos_jacobian_state': 'reference',
    'aaos_jacobian_linearisation': 'user',
>>>>>>> e7a004f3
}

# reference conditions
wref = w0.copy(deepcopy=True)
uref, href = wref.subfunctions[:]
# uref.assign(0)
# href.assign(H)

Print('### === --- Calculating parallel solution --- === ###')
# Print('')

for i in range(window_length):
    sparameters_diag['diagfft_block_'+str(i)+'_'] = sparameters

# non-petsc information for block solve
appctx = {}

# mesh transfer operators
transfer_managers = []
nlocal_timesteps = time_partition[ensemble.ensemble_comm.rank]
for _ in range(nlocal_timesteps):
    tm = mg.manifold_transfer_manager(W)
    transfer_managers.append(tm)

appctx['diagfft_transfer_managers'] = transfer_managers

<<<<<<< HEAD
pdg = asQ.Paradiag(ensemble=ensemble,
                   form_function=form_function,
                   form_mass=form_mass,
                   jacobian_function=linear_function,
                   jacobian_mass=linear_mass,
                   ics=w0, reference_state=wref,
                   dt=dt, theta=0.5,
                   time_partition=time_partition,
                   solver_parameters=sparameters_diag,
                   appctx=appctx)
=======
PD = asQ.paradiag(ensemble=ensemble,
                  form_function=form_function,
                  form_mass=form_mass,
                  jacobian_function=jacobian_function,
                  jacobian_mass=jacobian_mass,
                  w0=w0, reference_state=wref,
                  dt=dt, theta=0.5,
                  alpha=args.alpha,
                  time_partition=time_partition,
                  solver_parameters=sparameters_diag,
                  circ=None, block_ctx=block_ctx)
>>>>>>> e7a004f3


def window_preproc(pdg, wndw, rhs):
    Print('')
    Print(f'### === --- Calculating time-window {wndw} --- === ###')
    Print('')


# check against initial conditions
wcheck = w0.copy(deepcopy=True)
ucheck = wcheck.subfunctions[0]
hcheck = wcheck.subfunctions[1]
hcheck.assign(hcheck - H + b)


def steady_state_test(w):
    up = w.subfunctions[0]
    hp = w.subfunctions[1]
    hp.assign(hp - H + b)

    uerr = fd.errornorm(ucheck, up)/fd.norm(ucheck)
    herr = fd.errornorm(hcheck, hp)/fd.norm(hcheck)

    return uerr, herr


# check each timestep against steady state
w = fd.Function(W)


def window_postproc(pdg, wndw, rhs):
    uerrors = asQ.SharedArray(time_partition, comm=ensemble.ensemble_comm)
    herrors = asQ.SharedArray(time_partition, comm=ensemble.ensemble_comm)
    for i in range(pdg.nlocal_timesteps):
        pdg.aaofunc.get_field(i, uout=w, index_range='slice')
        uerr, herr = steady_state_test(w)
        uerrors.dlocal[i] = uerr
        herrors.dlocal[i] = herr
    uerrors.synchronise()
    herrors.synchronise()

    for i in range(pdg.ntimesteps):
        timestep = wndw*window_length + i
        uerr = uerrors.dglobal[i]
        herr = herrors.dglobal[i]
        Print(f"timestep={timestep}, uerr={uerr}, herr={herr}")


pdg.solve(nwindows=args.nwindows,
          preproc=window_preproc,
          postproc=window_postproc)<|MERGE_RESOLUTION|>--- conflicted
+++ resolved
@@ -87,19 +87,11 @@
     return swe.nonlinear.form_mass(mesh, u, h, v, q)
 
 
-<<<<<<< HEAD
 def linear_function(u, h, v, q, t):
     return swe.linear.form_function(mesh, earth.Gravity, H, f, u, h, v, q, t)
 
 
 def linear_mass(u, h, v, q):
-=======
-def jacobian_function(u, h, v, q, t):
-    return swe.linear.form_function(mesh, earth.Gravity, H, f, u, h, v, q, t)
-
-
-def jacobian_mass(u, h, v, q):
->>>>>>> e7a004f3
     return swe.linear.form_mass(mesh, u, h, v, q)
 
 
@@ -117,13 +109,8 @@
     },
     'sub': {
         'ksp_type': 'preonly',
-        'pc_type': 'fieldsplit',
-        'pc_fieldsplit_type': 'schur',
-        'pc_fieldsplit_detect_saddle_point': None,
-        'pc_fieldsplit_schur_fact_type': 'full',
-        'pc_fieldsplit_schur_precondition': 'full',
-        'fieldsplit_ksp_type': 'preonly',
-        'fieldsplit_pc_type': 'lu',
+        'pc_type': 'lu',
+        'pc_factor_shift_type': 'nonzero',
     }
 }
 
@@ -166,14 +153,9 @@
         'atol': atol,
         'rtol': 1e-10,
         'stol': 1e-12,
-<<<<<<< HEAD
-        # 'ksp_ew': None,
-        # 'ksp_ew_version': 1,
-=======
         'ksp_ew': None,
         'ksp_ew_version': 1,
         'ksp_ew_threshold': 1e-2,
->>>>>>> e7a004f3
     },
     'mat_type': 'matfree',
     'ksp_type': 'preonly',
@@ -185,18 +167,11 @@
     },
     'pc_type': 'python',
     'pc_python_type': 'asQ.DiagFFTPC',
-<<<<<<< HEAD
     'diagfft_alpha': args.alpha,
     'diagfft_state': 'window',
     'diagfft_linearisation': 'consistent',
     'aaos_jacobian_state': 'current',
     'aaos_jacobian_linearisation': 'consistent',
-=======
-    'diagfft_state': 'reference',
-    'diagfft_linearisation': 'user',
-    'aaos_jacobian_state': 'reference',
-    'aaos_jacobian_linearisation': 'user',
->>>>>>> e7a004f3
 }
 
 # reference conditions
@@ -223,7 +198,6 @@
 
 appctx['diagfft_transfer_managers'] = transfer_managers
 
-<<<<<<< HEAD
 pdg = asQ.Paradiag(ensemble=ensemble,
                    form_function=form_function,
                    form_mass=form_mass,
@@ -234,19 +208,6 @@
                    time_partition=time_partition,
                    solver_parameters=sparameters_diag,
                    appctx=appctx)
-=======
-PD = asQ.paradiag(ensemble=ensemble,
-                  form_function=form_function,
-                  form_mass=form_mass,
-                  jacobian_function=jacobian_function,
-                  jacobian_mass=jacobian_mass,
-                  w0=w0, reference_state=wref,
-                  dt=dt, theta=0.5,
-                  alpha=args.alpha,
-                  time_partition=time_partition,
-                  solver_parameters=sparameters_diag,
-                  circ=None, block_ctx=block_ctx)
->>>>>>> e7a004f3
 
 
 def window_preproc(pdg, wndw, rhs):
