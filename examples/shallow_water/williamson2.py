
import numpy as np
import firedrake as fd
from petsc4py import PETSc
import asQ

from utils import mg
from utils import units
from utils.planets import earth
import utils.shallow_water as swe
import utils.shallow_water.williamson1992.case2 as case2

PETSc.Sys.popErrorHandler()

# get command arguments
import argparse
parser = argparse.ArgumentParser(
    description='Williamson 2 testcase for ParaDiag solver using fully implicit SWE solver.',
    formatter_class=argparse.ArgumentDefaultsHelpFormatter
)
parser.add_argument('--base_level', type=int, default=1, help='Base refinement level of icosahedral grid for MG solve.')
parser.add_argument('--ref_level', type=int, default=2, help='Refinement level of icosahedral grid.')
parser.add_argument('--nwindows', type=int, default=1, help='Number of time-windows.')
parser.add_argument('--nslices', type=int, default=2, help='Number of time-slices per time-window.')
parser.add_argument('--slice_length', type=int, default=2, help='Number of timesteps per time-slice.')
parser.add_argument('--nspatial_domains', type=int, default=2, help='Size of spatial partition.')
parser.add_argument('--alpha', type=float, default=0.0001, help='Circulant coefficient.')
parser.add_argument('--dt', type=float, default=0.5, help='Timestep in hours.')
parser.add_argument('--filename', type=str, default='w5diag', help='Name of output vtk files')
parser.add_argument('--coords_degree', type=int, default=1, help='Degree of polynomials for sphere mesh approximation.')
parser.add_argument('--degree', type=int, default=1, help='Degree of finite element space (the DG space).')
parser.add_argument('--show_args', action='store_true', help='Output all the arguments.')

args = parser.parse_known_args()
args = args[0]

if args.show_args:
    PETSc.Sys.Print(args)

PETSc.Sys.Print('')
PETSc.Sys.Print('### === --- Setting up --- === ###')
PETSc.Sys.Print('')

# time steps

time_partition = [args.slice_length for _ in range(args.nslices)]
window_length = sum(time_partition)
nsteps = args.nwindows*window_length

dt = args.dt*units.hour

# multigrid mesh set up

ensemble = asQ.create_ensemble(time_partition)

distribution_parameters = {"partition": True, "overlap_type": (fd.DistributedMeshOverlapType.VERTEX, 2)}

# mesh set up
mesh = mg.icosahedral_mesh(R0=earth.radius,
                           base_level=args.base_level,
                           degree=args.coords_degree,
                           distribution_parameters=distribution_parameters,
                           nrefs=args.ref_level-args.base_level,
                           comm=ensemble.comm)
x = fd.SpatialCoordinate(mesh)

# Mixed function space for velocity and depth
V1 = swe.default_velocity_function_space(mesh, degree=args.degree)
V2 = swe.default_depth_function_space(mesh, degree=args.degree)
W = fd.MixedFunctionSpace((V1, V2))

# initial conditions
w0 = fd.Function(W)
un, hn = w0.split()

f = case2.coriolis_expression(*x)
b = case2.topography_function(*x, V2, name="Topography")
H = case2.H0

un.project(case2.velocity_expression(*x))
etan = case2.elevation_function(*x, V2, name="Elevation")
hn.assign(H + etan - b)


# nonlinear swe forms

def form_function(u, h, v, q):
    return swe.nonlinear.form_function(mesh, earth.Gravity, b, f, u, h, v, q)


def form_mass(u, h, v, q):
    return swe.nonlinear.form_mass(mesh, u, h, v, q)


# parameters for the implicit diagonal solve in step-(b)
sparameters = {
    'mat_type': 'matfree',
    'ksp_type': 'fgmres',
    'ksp_atol': 1e-8,
    'ksp_rtol': 1e-8,
    'ksp_max_it': 400,
    'pc_type': 'mg',
    'pc_mg_cycle_type': 'v',
    'pc_mg_type': 'multiplicative',
    'mg_levels_ksp_type': 'gmres',
    'mg_levels_ksp_max_it': 5,
    'mg_levels_pc_type': 'python',
    'mg_levels_pc_python_type': 'firedrake.PatchPC',
    'mg_levels_patch_pc_patch_save_operators': True,
    'mg_levels_patch_pc_patch_partition_of_unity': True,
    'mg_levels_patch_pc_patch_sub_mat_type': 'seqdense',
    'mg_levels_patch_pc_patch_construct_codim': 0,
    'mg_levels_patch_pc_patch_construct_type': 'vanka',
    'mg_levels_patch_pc_patch_local_type': 'additive',
    'mg_levels_patch_pc_patch_precompute_element_tensors': True,
    'mg_levels_patch_pc_patch_symmetrise_sweep': False,
    'mg_levels_patch_sub_ksp_type': 'preonly',
    'mg_levels_patch_sub_pc_type': 'lu',
    'mg_levels_patch_sub_pc_factor_shift_type': 'nonzero',
    'mg_coarse_pc_type': 'python',
    'mg_coarse_pc_python_type': 'firedrake.AssembledPC',
    'mg_coarse_assembled_pc_type': 'lu',
    'mg_coarse_assembled_pc_factor_mat_solver_type': 'mumps',
}

sparameters_diag = {
    'snes_linesearch_type': 'basic',
    'snes_monitor': None,
    'snes_converged_reason': None,
    'snes_atol': 1e-0,
    'snes_rtol': 1e-12,
    'snes_stol': 1e-12,
    'snes_max_it': 100,
    'mat_type': 'matfree',
    'ksp_type': 'fgmres',
    'ksp_monitor': None,
    'ksp_converged_reason': None,
    'pc_type': 'python',
    'pc_python_type': 'asQ.DiagFFTPC'}

PETSc.Sys.Print('### === --- Calculating parallel solution --- === ###')
PETSc.Sys.Print('')

<<<<<<< HEAD
sparameters_diag['diagfft_block_'] = sparameters
=======
for i in range(window_length):
    sparameters_diag['diagfft_'+str(i)+'_'] = sparameters
>>>>>>> 485f3e3d

# non-petsc information for block solve
block_ctx = {}

# mesh transfer operators
transfer_managers = []
nlocal_timesteps = time_partition[ensemble.ensemble_comm.rank]
for _ in range(nlocal_timesteps):
    tm = mg.manifold_transfer_manager(W)
    transfer_managers.append(tm)

block_ctx['diag_transfer_managers'] = transfer_managers

PD = asQ.paradiag(ensemble=ensemble,
                  form_function=form_function,
                  form_mass=form_mass, w0=w0,
                  dt=dt, theta=0.5,
                  alpha=args.alpha,
                  time_partition=time_partition, solver_parameters=sparameters_diag,
                  circ=None, tol=1.0e-6, maxits=None,
                  ctx={}, block_ctx=block_ctx, block_mat_type="aij")


def window_preproc(pdg, wndw):
    PETSc.Sys.Print('')
    PETSc.Sys.Print(f'### === --- Calculating time-window {wndw} --- === ###')
    PETSc.Sys.Print('')


# check against initial conditions
wcheck = w0.copy(deepcopy=True)
ucheck, hcheck = wcheck.split()
hcheck.assign(hcheck - H + b)


def steady_state_test(w):
    up = w.split()[0]
    hp = w.split()[1]
    hp.assign(hp - H + b)

    uerr = fd.errornorm(ucheck, up)/fd.norm(ucheck)
    herr = fd.errornorm(hcheck, hp)/fd.norm(hcheck)

    return uerr, herr


# check each timestep against steady state
def window_postproc(pdg, wndw):
    errors = np.zeros((window_length, 2))
    local_errors = np.zeros_like(errors)

    # collect errors for this slice
    def for_each_callback(window_index, slice_index, w):
        nonlocal local_errors
        local_errors[window_index, :] = steady_state_test(w)

    pdg.aaos.for_each_timestep(for_each_callback)

    # collect and print errors for full window
    ensemble.ensemble_comm.Reduce(local_errors, errors, root=0)
    if pdg.time_rank == 0:
        for window_index in range(window_length):
            timestep = wndw*window_length + window_index
            uerr = errors[window_index, 0]
            herr = errors[window_index, 1]
            PETSc.Sys.Print(f"timestep={timestep}, uerr={uerr}, herr={herr}",
                            comm=ensemble.comm)


PD.solve(nwindows=args.nwindows,
         preproc=window_preproc,
         postproc=window_postproc)<|MERGE_RESOLUTION|>--- conflicted
+++ resolved
@@ -141,12 +141,7 @@
 PETSc.Sys.Print('### === --- Calculating parallel solution --- === ###')
 PETSc.Sys.Print('')
 
-<<<<<<< HEAD
 sparameters_diag['diagfft_block_'] = sparameters
-=======
-for i in range(window_length):
-    sparameters_diag['diagfft_'+str(i)+'_'] = sparameters
->>>>>>> 485f3e3d
 
 # non-petsc information for block solve
 block_ctx = {}
