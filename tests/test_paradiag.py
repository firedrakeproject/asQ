--- conflicted
+++ resolved
@@ -6,7 +6,6 @@
 
 
 @pytest.mark.parallel(nprocs=4)
-<<<<<<< HEAD
 def test_next_window():
     # test resetting paradiag to start to next time-window
 
@@ -62,9 +61,10 @@
     for step in range(PD.M[rank]):
         err = fd.errornorm(v0, PD.w_alls[step])
         assert(err < 1e-12)
-=======
+
+
+@pytest.mark.parallel(nprocs=4)
 def test_williamson5_timeseries():
-
     from utils.shallow_water.verifications.williamson5 import serial_solve, parallel_solve
 
     # test parameters
@@ -185,7 +185,6 @@
 
         assert(uerror < utol)
         assert(herror < htol)
->>>>>>> 5e25f2c5
 
 
 @pytest.mark.parallel(nprocs=4)
