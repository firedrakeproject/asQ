--- conflicted
+++ resolved
@@ -8,259 +8,6 @@
 
 
 @pytest.mark.parallel(nprocs=4)
-<<<<<<< HEAD
-def test_for_each_timestep():
-    '''
-    test paradiag.for_each_timestep
-    '''
-    # prep paradiag setup
-    nspatial_domains = 2
-    M = [2, 2]
-
-    ensemble = fd.Ensemble(fd.COMM_WORLD, nspatial_domains)
-
-    mesh = fd.UnitSquareMesh(4, 4, comm=ensemble.comm)
-
-    ncpt = 1
-    W = fd.FunctionSpace(mesh, "DG", 1)
-    v0 = fd.Function(W, name="v0")
-    v0.assign(0)
-
-    # dummy forms
-    def form_function(*args):
-        return (args[0]*args[ncpt])*fd.dx
-
-    def form_mass(*args):
-        return (args[0]*args[ncpt])*fd.dx
-
-    # initialise paradiag v0
-    PD = asQ.paradiag(ensemble=ensemble,
-                      form_function=form_function,
-                      form_mass=form_mass, W=W, w0=v0,
-                      dt=1, theta=0.5,
-                      alpha=0.0001, M=M)
-
-    def check_timestep(expression, w):
-        assert (fd.errornorm(expression, w) < 1e-12)
-
-    # set each timestep as slice timestep index
-    for step in range(PD.M[PD.rT]):
-        v0.assign(step)
-        PD.set_timestep(step, v0, index_range='slice')
-
-    PD.for_each_timestep(
-        lambda wi, si, w: check_timestep(fd.Constant(si), w))
-
-    # set each timestep as window timestep index
-    for step in range(PD.M[PD.rT]):
-        v0.assign(PD.shift_index(step, from_range='slice', to_range='window'))
-        PD.set_timestep(step, v0, index_range='slice')
-
-    PD.for_each_timestep(
-        lambda wi, si, w: check_timestep(fd.Constant(wi), w))
-
-
-ncpts = [1, 2]
-
-
-@pytest.mark.parallel(nprocs=4)
-@pytest.mark.parametrize("ncpt", ncpts)
-def test_get_timestep(ncpt):
-    '''
-    test getting a specific timestep
-    only valid if test_set_timestep passes
-    '''
-
-    # prep paradiag setup
-    nspatial_domains = 2
-    M = [2, 2]
-
-    ensemble = fd.Ensemble(fd.COMM_WORLD, nspatial_domains)
-
-    mesh = fd.UnitSquareMesh(4, 4, comm=ensemble.comm)
-
-    V = fd.FunctionSpace(mesh, "DG", 1)
-    W = V
-    for _ in range(1, ncpt):
-        W *= V
-    v0 = fd.Function(W, name="v0")
-    v1 = fd.Function(W, name="v1")
-
-    # dummy forms
-    def form_function(*args):
-        return (args[0]*args[ncpt])*fd.dx
-
-    def form_mass(*args):
-        return (args[0]*args[ncpt])*fd.dx
-
-    # two random solutions
-    np.random.seed(572046)
-
-    for dat in v0.dat:
-        dat.data[:] = np.random.rand(*(dat.data.shape))
-    for dat in v1.dat:
-        dat.data[:] = np.random.rand(*(dat.data.shape))
-
-    # initialise paradiag v0
-    PD = asQ.paradiag(ensemble=ensemble,
-                      form_function=form_function,
-                      form_mass=form_mass, W=W, w0=v0,
-                      dt=1, theta=0.5,
-                      alpha=0.0001, M=M)
-
-    # set each step using window index
-    rank = PD.rT
-
-    for slice_index in range(M[rank]):
-        window_index = PD.shift_index(slice_index,
-                                      from_range='slice',
-                                      to_range='window')
-        PD.set_timestep(window_index, v1, index_range='window')
-        err = fd.errornorm(v1, PD.get_timestep(window_index, index_range='window'))
-        assert (err < 1e-12)
-
-    # set each step using slice index
-    vcheck = fd.Function(W)
-    for step in range(M[rank]):
-        PD.set_timestep(step, v0, index_range='slice')
-
-        PD.get_timestep(step, index_range='slice', wout=vcheck)
-        err = fd.errornorm(v0, vcheck)
-        assert (err < 1e-12)
-
-
-@pytest.mark.parametrize("ncpt", ncpts)
-@pytest.mark.parallel(nprocs=4)
-def test_set_timestep(ncpt):
-    '''
-    test setting a specific timestep
-    '''
-
-    # prep paradiag setup
-    nspatial_domains = 2
-    M = [2, 2]
-
-    ensemble = fd.Ensemble(fd.COMM_WORLD, nspatial_domains)
-
-    mesh = fd.UnitSquareMesh(4, 4, comm=ensemble.comm)
-
-    V = fd.FunctionSpace(mesh, "DG", 1)
-    W = V
-    for _ in range(1, ncpt):
-        W *= V
-    v0 = fd.Function(W, name="v0")
-    v1 = fd.Function(W, name="v1")
-
-    # dummy forms
-    def form_function(*args):
-        return (args[0]*args[ncpt])*fd.dx
-
-    def form_mass(*args):
-        return (args[0]*args[ncpt])*fd.dx
-
-    # two random solutions
-    np.random.seed(572046)
-
-    for dat in v0.dat:
-        dat.data[:] = np.random.rand(*(dat.data.shape))
-    for dat in v1.dat:
-        dat.data[:] = np.random.rand(*(dat.data.shape))
-
-    # initialise paradiag v0
-    PD = asQ.paradiag(ensemble=ensemble,
-                      form_function=form_function,
-                      form_mass=form_mass, W=W, w0=v0,
-                      dt=1, theta=0.5,
-                      alpha=0.0001, M=M)
-
-    vcheck = fd.Function(W)
-    vchecks = vcheck.split()
-
-    # set each step using window index
-    rank = PD.rT
-
-    for slice_index in range(M[rank]):
-        window_index = PD.shift_index(slice_index,
-                                      from_range='slice',
-                                      to_range='window')
-        PD.set_timestep(window_index, v1, index_range='window')
-        for i in range(ncpt):
-            vchecks[i].assign(PD.w_alls[ncpt*slice_index+i])
-        err = fd.errornorm(v1, vcheck)
-        assert (err < 1e-12)
-
-    # set each step using slice index
-    for step in range(M[rank]):
-        PD.set_timestep(step, v0, index_range='slice')
-
-        for i in range(ncpt):
-            vchecks[i].assign(PD.w_alls[ncpt*step+i])
-
-        err = fd.errornorm(v0, vcheck)
-        assert (err < 1e-12)
-
-
-@pytest.mark.parallel(nprocs=4)
-def test_next_window():
-    # test resetting paradiag to start to next time-window
-
-    # prep paradiag setup
-    nspatial_domains = 2
-    M = [2, 2]
-
-    ensemble = fd.Ensemble(fd.COMM_WORLD, nspatial_domains)
-
-    mesh = fd.UnitSquareMesh(6, 6, comm=ensemble.comm)
-
-    V = fd.FunctionSpace(mesh, "DG", 1)
-    v0 = fd.Function(V, name="v0")
-    v1 = fd.Function(V, name="v1")
-
-    def form_function(v, u):
-        return v*u*fd.dx
-
-    def form_mass(v, u):
-        return v*u*fd.dx
-
-    # two random solutions
-    np.random.seed(572046)
-    v0.dat.data[:] = np.random.rand(*(v0.dat.data.shape))
-    v1.dat.data[:] = np.random.rand(*(v0.dat.data.shape))
-
-    # initialise paradiag v0
-    PD = asQ.paradiag(ensemble=ensemble,
-                      form_function=form_function,
-                      form_mass=form_mass, W=V, w0=v0,
-                      dt=1, theta=0.5,
-                      alpha=0.0001, M=M)
-
-    # set next window from new solution
-    PD.next_window(v1)
-
-    # check all timesteps == v1
-    rank = PD.rT
-
-    for step in range(PD.M[rank]):
-        err = fd.errornorm(v1, PD.get_timestep(step))
-        assert (err < 1e-12)
-
-    # force last timestep = v0
-    ncomm = ensemble.ensemble_comm.size
-    if rank == ncomm-1:
-        PD.set_timestep(-1, v0)
-
-    # set next window from end of last window
-    PD.next_window()
-
-    # check all timesteps == v0
-    for step in range(PD.M[rank]):
-        err = fd.errornorm(v0, PD.get_timestep(step))
-        assert (err < 1e-12)
-
-
-@pytest.mark.parallel(nprocs=4)
-=======
->>>>>>> 122ce8bf
 def test_williamson5_timeseries():
     from utils.shallow_water.verifications.williamson5 import serial_solve, parallel_solve
 
@@ -505,88 +252,6 @@
         assert (abs(uerr) < utol)
 
 
-@pytest.mark.skip
-@pytest.mark.parallel(nprocs=6)
-def test_linear_swe_FFT():
-    # minimal test for FFT PC
-    import utils.planets.earth as earth
-    import utils.shallow_water.linear as swe
-    import utils.shallow_water.williamson1992.case5 as case5
-
-    # set up the ensemble communicator for space-time parallelism
-    nspatial_domains = 2
-    ensemble = fd.Ensemble(fd.COMM_WORLD, nspatial_domains)
-    mesh = fd.IcosahedralSphereMesh(radius=earth.radius,
-                                    refinement_level=2,
-                                    degree=2,
-                                    comm=ensemble.comm)
-    x = fd.SpatialCoordinate(mesh)
-    mesh.init_cell_orientations(x)
-
-    degree = 1
-    V1 = fd.FunctionSpace(mesh, "BDFM", degree+1)
-    V2 = fd.FunctionSpace(mesh, "DG", degree)
-    W = fd.MixedFunctionSpace((V1, V2))
-
-    f = case5.coriolis_expression(*x)
-
-    g = earth.Gravity
-    H = case5.H0
-
-    def form_function(u, h, v, q):
-        return swe.form_function(mesh, g, H, f, u, h, v, q)
-
-    def form_mass(u, h, v, q):
-        return swe.form_mass(mesh, u, h, v, q)
-
-    # W = V1 * V2
-    w0 = fd.Function(W)
-    un, etan = w0.split()
-    un.project(case5.velocity_expression(*x))
-    etan.project(case5.topography_expression(*x))
-
-    # Parameters for the diag
-    sparameters = {
-        "ksp_type": "preonly",
-        'pc_python_type': 'firedrake.HybridizationPC',
-        'hybridization': {
-            'ksp_type': 'preonly',
-            'pc_type': 'lu',
-            'pc_factor_mat_solver_type': 'mumps'}
-    }
-
-    solver_parameters_diag = {
-        "snes_linesearch_type": "basic",
-        'snes_monitor': None,
-        'snes_converged_reason': None,
-        'mat_type': 'matfree',
-        'ksp_type': 'gmres',
-        'ksp_monitor': None,
-        'pc_type': 'python',
-        'pc_python_type': 'asQ.DiagFFTPC'}
-
-    M = [2, 2, 2]
-    for i in range(np.sum(M)):
-        solver_parameters_diag["diagfft_"+str(i)+"_"] = sparameters
-
-    dt = 150*earth.day
-
-    alpha = 1.0e-3
-    theta = 0.5
-
-    PD = asQ.paradiag(ensemble=ensemble,
-                      form_function=form_function,
-                      form_mass=form_mass, w0=w0,
-                      dt=dt, theta=theta,
-                      alpha=alpha,
-                      time_partition=M, solver_parameters=solver_parameters_diag,
-                      circ="quasi",
-                      tol=1.0e-6, maxits=None,
-                      ctx={}, block_mat_type="aij")
-    PD.solve()
-    assert (1 < PD.snes.getConvergedReason() < 5)
-
-
 @pytest.mark.parallel(nprocs=6)
 def test_jacobian_heat_equation():
     # tests the basic snes setup
@@ -1074,11 +739,7 @@
         # sum over the entries of M until rT determines left position left
         left = np.sum(M[:rT], dtype=int)
         ind1 = left + i
-<<<<<<< HEAD
-        assert (fd.errornorm(vfull.sub(ind1), PD.w_all.sub(i)) < 1.0e-9)
-=======
         assert (fd.errornorm(vfull.sub(ind1), PD.aaos.w_all.sub(i)) < 1.0e-9)
->>>>>>> 122ce8bf
 
 
 @pytest.mark.parallel(nprocs=6)
@@ -1215,10 +876,5 @@
         left = np.sum(M[:rT], dtype=int)
         ind1 = 2*left + 2*i
         ind2 = 2*left + 2*i + 1
-<<<<<<< HEAD
-        assert (fd.errornorm(vfull_list[ind1], PD.w_all.sub(2*i)) < 1.0e-9)
-        assert (fd.errornorm(vfull_list[ind2], PD.w_all.sub(2*i+1)) < 1.0e-9)
-=======
         assert (fd.errornorm(vfull_list[ind1], PD.aaos.w_all.sub(2*i)) < 1.0e-9)
-        assert (fd.errornorm(vfull_list[ind2], PD.aaos.w_all.sub(2*i+1)) < 1.0e-9)
->>>>>>> 122ce8bf
+        assert (fd.errornorm(vfull_list[ind2], PD.aaos.w_all.sub(2*i+1)) < 1.0e-9)