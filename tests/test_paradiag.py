import asQ
import firedrake as fd
import pytest
from firedrake.petsc import PETSc
from functools import reduce, partial
from operator import mul

# This hack is here because firedrake can't import from double-qualified
# modules so passing 'utils.mg.ManifoldTransferManager' in the petsc
# options results in an error. Instead we import the tm here and pass
# '{__name__}.ManifoldTransferManager'
from utils.mg import ManifoldTransferManager  # noqa: F401


@pytest.mark.parallel(nprocs=4)
def test_Nitsche_BCs():
    # test the linear equation u_t - Delta u = 0, with u_ex = exp(0.5*x + y + 1.25*t) and weakly imposing Dirichlet BCs
    nspatial_domains = 2
    degree = 1
    nx = 10
    dx = 1/nx
    dt = dx
    slice_length = 2
    nslices = fd.COMM_WORLD.size//nspatial_domains

    time_partition = [slice_length for _ in range(nslices)]

    ensemble = fd.Ensemble(fd.COMM_WORLD, nspatial_domains)
    mesh = fd.UnitSquareMesh(nx, nx, quadrilateral=False, comm=ensemble.comm)

    x, y = fd.SpatialCoordinate(mesh)
    n = fd.FacetNormal(mesh)
    V = fd.FunctionSpace(mesh, "CG", degree)

    w0 = fd.Function(V)
    w0.interpolate(fd.exp(0.5*x + y))

    def form_mass(q, phi):
        return phi*q*fd.dx

    def form_function(q, phi, t):
        return (fd.inner(fd.grad(q), fd.grad(phi))*fd.dx
                - fd.inner(phi, fd.inner(fd.grad(q), n))*fd.ds
                - fd.inner(q-fd.exp(0.5*x + y + 1.25*t), fd.inner(fd.grad(phi), n))*fd.ds
                + 20*nx*fd.inner(q-fd.exp(0.5*x + y + 1.25*t), phi)*fd.ds)

    # Parameters for the diag
    solver_parameters_diag = {
        'snes_type': 'ksponly',
        'ksp_rtol': 1e-8,
        'mat_type': 'matfree',
        'ksp_type': 'gmres',
        'pc_type': 'python',
        'pc_python_type': 'asQ.CirculantPC',
        'circulant_block': {
            'ksp_type': 'preonly',
            'pc_type': 'lu',
            'pc_factor_mat_solver_type': 'mumps'
        },
    }

    pdg = asQ.Paradiag(ensemble=ensemble,
                       form_function=form_function,
                       form_mass=form_mass, ics=w0,
                       dt=dt, theta=0.5,
                       time_partition=time_partition,
                       solver_parameters=solver_parameters_diag)
    pdg.solve()
    q_exact = fd.Function(V)
    qp = fd.Function(V)
    errors = asQ.SharedArray(time_partition, comm=ensemble.ensemble_comm)

    for step in range(pdg.ntimesteps):
        if pdg.aaoform.layout.is_local(step):
            local_step = pdg.aaofunc.transform_index(step, from_range='window')
            t = pdg.aaoform.time[local_step]
            q_exact.interpolate(fd.exp(.5*x + y + 1.25*t))
            qp.assign(pdg.aaofunc[local_step])

            errors.dlocal[local_step] = fd.errornorm(qp, q_exact)

    errors.synchronise()

    for step in range(pdg.ntimesteps):
        assert (errors.dglobal[step] < (dx)**(3/2)), "Error from analytical solution should be close to discretisation error"


@pytest.mark.parallel(nprocs=4)
def test_Nitsche_heat_timeseries():
    from utils.serial import ComparisonMiniapp

    nwindows = 10
    nslices = 2
    slice_length = 2
    dt = 0.5
    theta = 0.5

    time_partition = [slice_length for _ in range(nslices)]
    ensemble = asQ.create_ensemble(time_partition)
    nx = 10
    mesh = fd.UnitSquareMesh(nx, nx, comm=ensemble.comm)
    x, y = fd.SpatialCoordinate(mesh)
    n = fd.FacetNormal(mesh)

    W = fd.FunctionSpace(mesh, 'CG', 1)

    # initial conditions
    w_initial = fd.Function(W)
    w_initial.interpolate(fd.exp(0.5*x + y))

    # Heat equaion with Nitsch BCs.
    def form_function(u, v, t):
<<<<<<< HEAD
        return (
            fd.inner(fd.grad(u), fd.grad(v))*fd.dx
            - fd.inner(v, fd.inner(fd.grad(u), n))*fd.ds
            - fd.inner(u-fd.exp(0.5*x + y + 1.25*t), fd.inner(fd.grad(v), n))*fd.ds
            + 20*nx*fd.inner(u-fd.exp(0.5*x + y + 1.25*t), v)*fd.ds
        )
=======
        return (fd.inner(fd.grad(u), fd.grad(v))*fd.dx
                - fd.inner(v, fd.inner(fd.grad(u), n))*fd.ds
                - fd.inner(u-fd.exp(0.5*x + y + 1.25*t), fd.inner(fd.grad(v), n))*fd.ds
                + 20*nx*fd.inner(u-fd.exp(0.5*x + y + 1.25*t), v)*fd.ds)
>>>>>>> 1c9192d7

    def form_mass(u, v):
        return u*v*fd.dx

    block_sparameters = {
        'ksp_type': 'preonly',
        'pc_type': 'lu',
        'pc_factor_mat_solver_type': 'mumps'
    }

<<<<<<< HEAD
    snes_sparameters = {
        'type': 'ksponly',
        'monitor': None,
        'converged_reason': None,
=======
    tol = 1e-8
    parallel_sparameters = {
        'snes_type': 'ksponly',
        'ksp_monitor': None,
        'ksp_converged_rate': None,
        'ksp_rtol': tol,
        'mat_type': 'matfree',
        'ksp_type': 'gmres',
        'pc_type': 'python',
        'pc_python_type': 'asQ.CirculantPC',
        'circulant_block': block_sparameters
>>>>>>> 1c9192d7
    }

    # solver parameters for serial method
    serial_sparameters = {
        'snes_type': 'ksponly',
    }
    serial_sparameters.update(block_sparameters)
    if ensemble.ensemble_comm.rank == 0:
        serial_sparameters['ksp_monitor'] = None
<<<<<<< HEAD
        serial_sparameters['ksp_converged_reason'] = None

    # solver parameters for parallel method
    parallel_sparameters = {
        'snes': snes_sparameters,
        'mat_type': 'matfree',
        'ksp_type': 'gmres',
        'ksp': {
            'monitor': None,
            'converged_rate': None,
            'rtol': 1e-15,
        },
        'pc_type': 'python',
        'pc_python_type': 'asQ.CirculantPC',
        'circulant_block': block_sparameters
    }
=======
        serial_sparameters['ksp_converged_rate'] = None

    # solver parameters for parallel method
>>>>>>> 1c9192d7

    miniapp = ComparisonMiniapp(ensemble, time_partition,
                                form_mass, form_function,
                                w_initial, dt, theta,
                                serial_sparameters,
                                parallel_sparameters)

    norm0 = fd.norm(w_initial)

    def preproc(serial_app, paradiag, wndw):
        PETSc.Sys.Print('')
        PETSc.Sys.Print(f'### === --- Time window {wndw} --- === ###')
        PETSc.Sys.Print('')
        PETSc.Sys.Print('=== --- Parallel solve --- ===')
        PETSc.Sys.Print('')

    def parallel_postproc(pdg, wndw, rhs):
        PETSc.Sys.Print('')
        PETSc.Sys.Print('=== --- Serial solve --- ===')
        PETSc.Sys.Print('')
        return

    PETSc.Sys.Print('')
    PETSc.Sys.Print('### === --- Timestepping loop --- === ###')

    errors = miniapp.solve(nwindows=nwindows,
                           preproc=preproc,
                           parallel_postproc=parallel_postproc)

    PETSc.Sys.Print('')
    PETSc.Sys.Print('### === --- Errors --- === ###')

    for it, err in enumerate(errors):
        PETSc.Sys.Print(f'Timestep {it} error: {err/norm0}')

    for err in errors:
<<<<<<< HEAD
        assert err/norm0 < 1e-3
=======
        assert err/norm0 < tol, "Serial and parallel solutions should match to solver tolerance"
>>>>>>> 1c9192d7


@pytest.mark.parallel(nprocs=4)
def test_galewsky_timeseries():
    from utils import units
    from utils.planets import earth
    import utils.shallow_water as swe
    from utils.shallow_water import galewsky
    from utils.serial import ComparisonMiniapp

    ref_level = 2
    nwindows = 1
    nslices = 2
    slice_length = 2
    dt = 0.5
    theta = 0.5
    degree = swe.default_degree()

    time_partition = [slice_length for _ in range(nslices)]

    dt = dt*units.hour

    ensemble = asQ.create_ensemble(time_partition)

    # icosahedral mg mesh
    mesh = swe.create_mg_globe_mesh(ref_level=ref_level,
                                    comm=ensemble.comm,
                                    coords_degree=1)
    x = fd.SpatialCoordinate(mesh)

    # shallow water equation function spaces (velocity and depth)
    W = swe.default_function_space(mesh, degree=degree)

    # parameters
    gravity = earth.Gravity

    topography = galewsky.topography_expression(*x)
    coriolis = swe.earth_coriolis_expression(*x)

    # initial conditions
    w_initial = fd.Function(W)
    u_initial = w_initial.subfunctions[0]
    h_initial = w_initial.subfunctions[1]

    u_initial.project(galewsky.velocity_expression(*x))
    h_initial.project(galewsky.depth_expression(*x))

    # shallow water equation forms
    def form_function(u, h, v, q, t):
        return swe.nonlinear.form_function(mesh,
                                           gravity,
                                           topography,
                                           coriolis,
                                           u, h, v, q, t)

    def form_mass(u, h, v, q):
        return swe.nonlinear.form_mass(mesh, u, h, v, q)

    # vanka patch smoother
    patch_parameters = {
        'pc_patch': {
            'save_operators': True,
            'partition_of_unity': True,
            'sub_mat_type': 'seqdense',
            'construct_dim': 0,
            'construct_type': 'vanka',
            'local_type': 'additive',
            'precompute_element_tensors': True,
            'symmetrise_sweep': False,
        },
        'sub': {
            'ksp_type': 'preonly',
            'pc_type': 'lu',
            'pc_factor_shift_type': 'nonzero',
        }
    }

    # mg with patch smoother
    mg_parameters = {
        'transfer_manager': f'{__name__}.ManifoldTransferManager',
        'levels': {
            'ksp_type': 'gmres',
            'ksp_max_it': 3,
            'pc_type': 'python',
            'pc_python_type': 'firedrake.PatchPC',
            'patch': patch_parameters
        },
        'coarse': {
            'pc_type': 'python',
            'pc_python_type': 'firedrake.AssembledPC',
            'assembled_pc_type': 'lu',
            'assembled_pc_factor_mat_solver_type': 'mumps',
        }
    }

    # parameters for the implicit solves at:
    #   each Newton iteration of serial method
    #   each diagonal block solve in step-(b) of parallel method
    block_sparameters = {
        'mat_type': 'matfree',
        'ksp_type': 'fgmres',
        'ksp': {
            'atol': 1e-5,
            'rtol': 1e-5,
        },
        'pc_type': 'mg',
        'pc_mg_cycle_type': 'v',
        'pc_mg_type': 'multiplicative',
        'mg': mg_parameters
    }

    # nonlinear solver options
    tol = 1e-6
    snes_sparameters = {
        'monitor': None,
        'converged_reason': None,
        'atol': 1e-0,
        'rtol': tol,
        'stol': 1e-12,
        'ksp_ew': None,
        'ksp_ew_version': 1,
    }

    # solver parameters for serial method
    serial_sparameters = {
        'snes': snes_sparameters
    }
    serial_sparameters.update(block_sparameters)
    serial_sparameters['ksp_monitor'] = None
    serial_sparameters['ksp_converged_rate'] = None

    # solver parameters for parallel method
    parallel_sparameters = {
        'snes': snes_sparameters,
        'mat_type': 'matfree',
        'ksp_type': 'fgmres',
        'ksp': {
            'monitor': None,
            'converged_rate': None,
        },
        'pc_type': 'python',
        'pc_python_type': 'asQ.CirculantPC',
        'circulant_alpha': 1e-5,
        'circulant_block': block_sparameters
    }

    miniapp = ComparisonMiniapp(ensemble, time_partition,
                                form_mass, form_function,
                                w_initial, dt, theta,
                                serial_sparameters,
                                parallel_sparameters)

    norm0 = fd.norm(w_initial)

    def preproc(serial_app, paradiag, wndw):
        PETSc.Sys.Print('')
        PETSc.Sys.Print(f'### === --- Time window {wndw} --- === ###')
        PETSc.Sys.Print('')
        PETSc.Sys.Print('=== --- Parallel solve --- ===')
        PETSc.Sys.Print('')

    def parallel_postproc(pdg, wndw, rhs):
        PETSc.Sys.Print('')
        PETSc.Sys.Print('=== --- Serial solve --- ===')
        PETSc.Sys.Print('')
        return

    PETSc.Sys.Print('')
    PETSc.Sys.Print('### === --- Timestepping loop --- === ###')

    errors = miniapp.solve(nwindows=nwindows,
                           preproc=preproc,
                           parallel_postproc=parallel_postproc)

    PETSc.Sys.Print('')
    PETSc.Sys.Print('### === --- Errors --- === ###')

    for it, err in enumerate(errors):
        PETSc.Sys.Print(f'Timestep {it} error: {err/norm0}')

    for err in errors:
        assert err/norm0 < 10*tol, "Serial and parallel solutions should match to solver tolerance + leeway"


@pytest.mark.parallel(nprocs=4)
def test_steady_swe_miniapp():
    # test that steady-state is maintained for shallow water eqs
    import utils.units as units
    import utils.planets.earth as earth
    import utils.shallow_water as swe
    import utils.shallow_water.williamson1992.case2 as case2

    # set up the ensemble communicator for space-time parallelism
    ref_level = 2

    nslices = fd.COMM_WORLD.size//2
    slice_length = 2

    time_partition = tuple((slice_length for _ in range(nslices)))

    create_mesh = partial(
        swe.create_mg_globe_mesh,
        ref_level=ref_level,
        coords_degree=1)

    # Parameters for the diag
    tol = 1e-4
    solver_parameters_diag = {
        "snes_linesearch_type": "basic",
        'snes_atol': 1e3,
        'snes_monitor': None,
        'snes_converged_reason': None,
        'ksp_rtol': tol,
        'ksp_monitor': None,
        'ksp_converged_reason': None,
        'mat_type': 'matfree',
        'ksp_type': 'gmres',
        'pc_type': 'python',
        'pc_python_type': 'asQ.CirculantPC',
        'aaos_jacobian_state': 'initial',
        'circulant_state': 'initial',
        'circulant_alpha': 1e-6,
        'circulant_block': {
            'ksp_type': 'preonly',
            'pc_type': 'lu',
            'pc_factor_mat_solver_type': 'mumps',
        }
    }

    dt = 0.2*units.hour

    theta = 0.5

    miniapp = swe.ShallowWaterMiniApp(
        gravity=earth.Gravity,
        topography_expression=case2.topography_expression,
        velocity_expression=case2.velocity_expression,
        depth_expression=case2.depth_expression,
        reference_depth=case2.H0,
        create_mesh=create_mesh,
        dt=dt, theta=theta,
        time_partition=time_partition,
        paradiag_sparameters=solver_parameters_diag,
        record_diagnostics={'cfl': True, 'file': False})

    miniapp.solve()
    pdg = miniapp.paradiag

    # check against initial conditions
    x = fd.SpatialCoordinate(miniapp.mesh)
    w0 = fd.Function(miniapp.W)
    un = w0.subfunctions[0]
    hn = w0.subfunctions[1]
    un.project(case2.velocity_expression(*x))
    hn.project(case2.elevation_expression(*x))

    hmag = fd.norm(hn)
    umag = fd.norm(un)

    for step in range(pdg.nlocal_timesteps):

        up = pdg.aaofunc[step].subfunctions[0]
        hp = pdg.aaofunc[step].subfunctions[1]
        miniapp.elevation(hp, hp)

        herr = fd.errornorm(hn, hp)/hmag
        uerr = fd.errornorm(un, up)/umag

        htol = pow(10, -ref_level)
        utol = pow(10, -ref_level)

        assert (abs(herr) < htol), "Steady state solution should be maintained"
        assert (abs(uerr) < utol), "Steady state solution should be maintained"


bc_opts = ["no_bcs", "homogeneous_bcs", "inhomogeneous_bcs"]

extruded_mixed = [pytest.param(False, id="standard_mesh"),
                  pytest.param(True, id="extruded_mesh",
                               marks=pytest.mark.xfail(reason="fd.split for TensorProductElements in unmixed spaces broken by ufl PR#122."))]


@pytest.mark.parallel(nprocs=6)
@pytest.mark.parametrize("bc_opt", bc_opts)
@pytest.mark.parametrize("extruded", extruded_mixed)
def test_solve_para_form(bc_opt, extruded):
    # checks that the all-at-once system is the same as solving
    # timesteps sequentially using the NONLINEAR heat equation as an example by
    # solving the all-at-once system and comparing with the sequential

    # set up the ensemble communicator for space-time parallelism
    nslices = fd.COMM_WORLD.size//2
    slice_length = 2

    time_partition = tuple((slice_length for _ in range(nslices)))
    ensemble = asQ.create_ensemble(time_partition, comm=fd.COMM_WORLD)

    if extruded:
        mesh1D = fd.UnitIntervalMesh(4, comm=ensemble.comm)
        mesh = fd.ExtrudedMesh(mesh1D, 4, layer_height=0.25)
    else:
        mesh = fd.UnitSquareMesh(4, 4, quadrilateral=True, comm=ensemble.comm)

    V = fd.FunctionSpace(mesh, "CG", 1)

    x, y = fd.SpatialCoordinate(mesh)
    u0 = fd.Function(V).interpolate(fd.exp(-((x-0.5)**2 + (y-0.5)**2)/0.5**2))
    dt = 0.01
    time = .01
    theta = 0.5
    c = fd.Constant(1)
    time_partition = [2, 2, 2]
    ntimesteps = sum(time_partition)

    # Parameters for the diag
    solver_parameters_diag = {
        "snes_linesearch_type": "basic",
        'snes_monitor': None,
        'snes_stol': 1.0e-100,
        'snes_converged_reason': None,
        'mat_type': 'matfree',
        'ksp_type': 'gmres',
        'ksp_monitor': None,
        'pc_type': 'python',
        'pc_python_type': 'asQ.CirculantPC',
        'circulant_alpha': 1e-6,
        'circulant_block': {
            'ksp_type': 'preonly',
            'pc_type': 'lu',
            'pc_factor_mat_solver_type': 'mumps'
        }
    }

    def form_function(u, v, t):
        return fd.inner((1.+c*fd.inner(u, u))*fd.grad(u), fd.grad(v))*fd.dx

    def form_mass(u, v):
        return u*v*fd.dx

    if bc_opt == "inhomogeneous_bcs":
        bcs = [fd.DirichletBC(V, fd.sin(2*fd.pi*x), "on_boundary")]
    elif bc_opt == "homogeneous_bcs":
        bcs = [fd.DirichletBC(V, 0., "on_boundary")]
    else:
        bcs = []

    pdg = asQ.Paradiag(ensemble=ensemble,
                       form_function=form_function,
                       form_mass=form_mass,
                       ics=u0, dt=dt, theta=theta,
                       time_partition=time_partition, bcs=bcs,
                       solver_parameters=solver_parameters_diag)
    pdg.solve()

    # sequential solver
    un = fd.Function(V)
    unp1 = fd.Function(V)

    un.assign(u0)
    v = fd.TestFunction(V)
    eqn = (unp1 - un)*v*fd.dx
    eqn += fd.Constant(dt*(1-theta))*form_function(un, v, time - dt)
    eqn += fd.Constant(dt*theta)*form_function(unp1, v, time)

    sprob = fd.NonlinearVariationalProblem(eqn, unp1, bcs=bcs)
    solver_parameters = {'ksp_type': 'preonly', 'pc_type': 'lu'}
    ssolver = fd.NonlinearVariationalSolver(sprob,
                                            solver_parameters=solver_parameters)

    # Calculation of time slices in serial:
    VFull = reduce(mul, (V for _ in range(ntimesteps)))
    vfull = fd.Function(VFull)
    vfull_list = vfull.subfunctions

    for i in range(ntimesteps):
        ssolver.solve()
        time += dt
        vfull_list[i].assign(unp1)
        un.assign(unp1)

    u = fd.Function(V)
    for i in range(pdg.nlocal_timesteps):
        fidx = pdg.aaofunc.transform_index(i, from_range='slice', to_range='window')
        u.assign(pdg.aaofunc[i])
        assert (fd.errornorm(vfull.sub(fidx), u) < 1.0e-9), "Each component of AllAtOnceForm residual should match component of monolithic residual calculated locally"


@pytest.mark.parallel(nprocs=6)
def test_diagnostics():
    # tests that the diagnostics recording is accurate
    ensemble = fd.Ensemble(fd.COMM_WORLD, 2)

    mesh = fd.UnitSquareMesh(4, 4, comm=ensemble.comm)
    V = fd.FunctionSpace(mesh, "CG", 1)

    x, y = fd.SpatialCoordinate(mesh)
    u0 = fd.Function(V).interpolate(fd.exp(-((x - 0.5) ** 2 + (y - 0.5) ** 2) / 0.5 ** 2))
    dt = 0.01
    theta = 0.5
    time_partition = [2, 2, 2]

    diag_sparameters = {
        'snes_converged_reason': None,
        'ksp_converged_reason': None,
        'ksp_type': 'preonly',
        'pc_type': 'python',
        'pc_python_type': 'asQ.CirculantPC',
        'circulant_alpha': 1e-3,
        'circulant_block': {
            'ksp_type': 'preonly',
            'pc_type': 'lu',
            'pc_factor_mat_solver_type': 'mumps'
        }
    }

    def form_function(u, v, t):
        return fd.inner(fd.grad(u), fd.grad(v))*fd.dx

    def form_mass(u, v):
        return u*v*fd.dx

    pdg = asQ.Paradiag(ensemble=ensemble,
                       form_function=form_function,
                       form_mass=form_mass,
                       ics=u0, dt=dt, theta=theta,
                       time_partition=time_partition,
                       solver_parameters=diag_sparameters)

    pdg.solve(nwindows=1)

    pdg.sync_diagnostics()

    assert pdg.total_timesteps == pdg.ntimesteps, "total timesteps after a single window should be ntimesteps"
    assert pdg.total_windows == 1, "Only one window solve requested"
    assert pdg.linear_iterations == pdg.solver.snes.getLinearSolveIterations(), "linear iterations should match aaoksp iterations"
    assert pdg.nonlinear_iterations == pdg.solver.snes.getIterationNumber(), "linear iterations should match aaosnes iterations"

    # direct block solve
    for i in range(pdg.ntimesteps):
        assert pdg.block_iterations.dglobal[i] == pdg.linear_iterations, "Direct block solve so block iterations should equal aao iterations"

    linear_iterations0 = pdg.linear_iterations
    nonlinear_iterations0 = pdg.nonlinear_iterations

    pdg.solve(nwindows=1)

    assert pdg.total_timesteps == 2*pdg.ntimesteps, "total timesteps after two windows"
    assert pdg.total_windows == 2, "second window solve completed"
    assert pdg.linear_iterations == linear_iterations0 + pdg.solver.snes.getLinearSolveIterations(), "linear iterations should increment at every window"
    assert pdg.nonlinear_iterations == nonlinear_iterations0 + pdg.solver.snes.getIterationNumber(), "nonlinear iterations should increment at every window"

    for i in range(pdg.ntimesteps):
        assert pdg.block_iterations.dglobal[i] == pdg.linear_iterations, "Direct block solve so block iterations should equal aao iterations"<|MERGE_RESOLUTION|>--- conflicted
+++ resolved
@@ -89,10 +89,10 @@
 def test_Nitsche_heat_timeseries():
     from utils.serial import ComparisonMiniapp
 
-    nwindows = 10
+    nwindows = 5
     nslices = 2
-    slice_length = 2
-    dt = 0.5
+    slice_length = 4
+    dt = 0.1
     theta = 0.5
 
     time_partition = [slice_length for _ in range(nslices)]
@@ -110,19 +110,10 @@
 
     # Heat equaion with Nitsch BCs.
     def form_function(u, v, t):
-<<<<<<< HEAD
-        return (
-            fd.inner(fd.grad(u), fd.grad(v))*fd.dx
-            - fd.inner(v, fd.inner(fd.grad(u), n))*fd.ds
-            - fd.inner(u-fd.exp(0.5*x + y + 1.25*t), fd.inner(fd.grad(v), n))*fd.ds
-            + 20*nx*fd.inner(u-fd.exp(0.5*x + y + 1.25*t), v)*fd.ds
-        )
-=======
         return (fd.inner(fd.grad(u), fd.grad(v))*fd.dx
                 - fd.inner(v, fd.inner(fd.grad(u), n))*fd.ds
                 - fd.inner(u-fd.exp(0.5*x + y + 1.25*t), fd.inner(fd.grad(v), n))*fd.ds
                 + 20*nx*fd.inner(u-fd.exp(0.5*x + y + 1.25*t), v)*fd.ds)
->>>>>>> 1c9192d7
 
     def form_mass(u, v):
         return u*v*fd.dx
@@ -133,26 +124,6 @@
         'pc_factor_mat_solver_type': 'mumps'
     }
 
-<<<<<<< HEAD
-    snes_sparameters = {
-        'type': 'ksponly',
-        'monitor': None,
-        'converged_reason': None,
-=======
-    tol = 1e-8
-    parallel_sparameters = {
-        'snes_type': 'ksponly',
-        'ksp_monitor': None,
-        'ksp_converged_rate': None,
-        'ksp_rtol': tol,
-        'mat_type': 'matfree',
-        'ksp_type': 'gmres',
-        'pc_type': 'python',
-        'pc_python_type': 'asQ.CirculantPC',
-        'circulant_block': block_sparameters
->>>>>>> 1c9192d7
-    }
-
     # solver parameters for serial method
     serial_sparameters = {
         'snes_type': 'ksponly',
@@ -160,14 +131,17 @@
     serial_sparameters.update(block_sparameters)
     if ensemble.ensemble_comm.rank == 0:
         serial_sparameters['ksp_monitor'] = None
-<<<<<<< HEAD
         serial_sparameters['ksp_converged_reason'] = None
 
     # solver parameters for parallel method
     parallel_sparameters = {
-        'snes': snes_sparameters,
+        'snes': {
+            'type': 'ksponly',
+            'monitor': None,
+            'converged_reason': None,
+        },
         'mat_type': 'matfree',
-        'ksp_type': 'gmres',
+        'ksp_type': 'fgmres',
         'ksp': {
             'monitor': None,
             'converged_rate': None,
@@ -177,11 +151,6 @@
         'pc_python_type': 'asQ.CirculantPC',
         'circulant_block': block_sparameters
     }
-=======
-        serial_sparameters['ksp_converged_rate'] = None
-
-    # solver parameters for parallel method
->>>>>>> 1c9192d7
 
     miniapp = ComparisonMiniapp(ensemble, time_partition,
                                 form_mass, form_function,
@@ -218,11 +187,7 @@
         PETSc.Sys.Print(f'Timestep {it} error: {err/norm0}')
 
     for err in errors:
-<<<<<<< HEAD
-        assert err/norm0 < 1e-3
-=======
-        assert err/norm0 < tol, "Serial and parallel solutions should match to solver tolerance"
->>>>>>> 1c9192d7
+        assert err/norm0 < 1e-10, "Serial and parallel solutions should match to solver tolerance"
 
 
 @pytest.mark.parallel(nprocs=4)
