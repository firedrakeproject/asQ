import asQ
import firedrake as fd
import numpy as np
import pytest
from petsc4py import PETSc
from functools import reduce
from operator import mul


@pytest.mark.parallel(nprocs=4)
def test_next_window():
    # test resetting paradiag to start to next time-window

    # prep paradiag setup
    nspatial_domains = 2
    M = [2, 2]

    ensemble = fd.Ensemble(fd.COMM_WORLD, nspatial_domains)

    mesh = fd.UnitSquareMesh(10, 10, comm=ensemble.comm)

    V = fd.FunctionSpace(mesh, "DG", 1)
    v0 = fd.Function(V, name="v0")
    v1 = fd.Function(V, name="v1")

    def form_function(v, u):
        return v*u*fd.dx

    def form_mass(v, u):
        return v*u*fd.dx

    # two random solutions
    np.random.seed(572046)
    v0.dat.data[:] = np.random.rand(*(v0.dat.data.shape))
    v1.dat.data[:] = np.random.rand(*(v0.dat.data.shape))

    # initialise paradiag v0
    PD = asQ.paradiag(ensemble=ensemble,
                      form_function=form_function,
                      form_mass=form_mass, W=V, w0=v0,
                      dt=1, theta=0.5,
                      alpha=0.0001, M=M)

    # set next window from new solution
    PD.next_window(v1)

    # check all timesteps == v1
    rank = PD.rT

    for step in range(PD.M[rank]):
        err = fd.errornorm(v1, PD.w_alls[step])
        assert(err < 1e-12)

    # force last timestep = v0
    ncomm = ensemble.ensemble_comm.size
    if rank == ncomm-1:
        PD.w_alls[-1].assign(v0)

    # set next window from end of last window
    PD.next_window()

    # check all timesteps == v0
    for step in range(PD.M[rank]):
        err = fd.errornorm(v0, PD.w_alls[step])
        assert(err < 1e-12)


@pytest.mark.parallel(nprocs=4)
def test_steady_swe():
    # test that steady-state is maintained for shallow water eqs
    import utils.units as units
    import utils.planets.earth as earth
    import utils.shallow_water.nonlinear as swe
    import utils.shallow_water.williamson1992.case2 as case2

    # set up the ensemble communicator for space-time parallelism
    nspatial_domains = 2
    ref_level = 2
    ensemble = fd.Ensemble(fd.COMM_WORLD, nspatial_domains)
    mesh = fd.IcosahedralSphereMesh(radius=earth.radius,
                                    refinement_level=ref_level,
                                    degree=2,
                                    comm=ensemble.comm)
    x = fd.SpatialCoordinate(mesh)
    mesh.init_cell_orientations(x)

    degree = 1
    V1 = fd.FunctionSpace(mesh, "BDM", degree+1)
    V2 = fd.FunctionSpace(mesh, "DG", degree)
    W = fd.MixedFunctionSpace((V1, V2))

    # initial conditions
    f = case2.coriolis_expression(*x)

    g = earth.Gravity
    H = case2.H0
    b = fd.Constant(0)

    # W = V1 * V2
    w0 = fd.Function(W)
    un, hn = w0.split()
    un.project(case2.velocity_expression(*x))
    hn.project(H - b + case2.elevation_expression(*x))

    # finite element forms

    def form_function(u, h, v, q):
        return swe.form_function(mesh, g, b, f, h, u, q, v)

    def form_mass(u, h, v, q):
        return swe.form_mass(mesh, h, u, q, v)

    # Parameters for the diag
    sparameters = {
        'ksp_type': 'preonly',
        'pc_type': 'lu',
        'pc_factor_mat_solver_type': 'mumps'}

    solver_parameters_diag = {
        "snes_linesearch_type": "basic",
        'snes_atol': 1e3,
        # 'snes_monitor': None,
        # 'snes_converged_reason': None,
        'ksp_rtol': 1e-3,
        # 'ksp_monitor': None,
        # 'ksp_converged_reason': None,
        'mat_type': 'matfree',
        'ksp_type': 'gmres',
        'pc_type': 'python',
        'pc_python_type': 'asQ.DiagFFTPC'}

    M = [2, 2]
    for i in range(np.sum(M)):
        solver_parameters_diag["diagfft_"+str(i)+"_"] = sparameters

    dt = 0.2*units.hour

    alpha = 1.0e-3
    theta = 0.5

    PD = asQ.paradiag(ensemble=ensemble,
                      form_function=form_function,
                      form_mass=form_mass, W=W, w0=w0,
                      dt=dt, theta=theta,
                      alpha=alpha,
                      M=M, solver_parameters=solver_parameters_diag,
                      circ=None, tol=1.0e-6, maxits=None,
                      ctx={}, block_mat_type="aij")
    PD.solve()

    # check against initial conditions
    walls = PD.w_all.split()
    hn.assign(hn-H+b)

    hmag = fd.norm(hn)
    umag = fd.norm(un)

    for step in range(M[PD.rT]):

        up = walls[2*step]
        hp = walls[2*step+1]
        hp.assign(hp-H+b)

        herr = fd.errornorm(hn, hp)/hmag
        uerr = fd.errornorm(un, up)/umag

        htol = pow(10, -ref_level)
        utol = pow(10, -ref_level)

        assert(abs(herr) < htol)
        assert(abs(uerr) < utol)


@pytest.mark.parallel(nprocs=8)
def test_linear_swe_FFT():
    # minimal test for FFT PC
    import utils.planets.earth as earth
    import utils.shallow_water.linear as swe
    import utils.shallow_water.williamson1992.case5 as case5

    # set up the ensemble communicator for space-time parallelism
    nspatial_domains = 2
    ensemble = fd.Ensemble(fd.COMM_WORLD, nspatial_domains)
    mesh = fd.IcosahedralSphereMesh(radius=earth.radius,
                                    refinement_level=3,
                                    degree=2,
                                    comm=ensemble.comm)
    x = fd.SpatialCoordinate(mesh)
    mesh.init_cell_orientations(x)

    degree = 1
    V1 = fd.FunctionSpace(mesh, "BDFM", degree+1)
    V2 = fd.FunctionSpace(mesh, "DG", degree)
    W = fd.MixedFunctionSpace((V1, V2))

    f = case5.coriolis_expression(*x)

    g = earth.Gravity
    H = case5.H0

    def form_function(u, h, v, q):
        return swe.form_function(mesh, g, H, f, h, u, q, v)

    def form_mass(u, h, v, q):
        return swe.form_mass(mesh, h, u, q, v)

    # W = V1 * V2
    w0 = fd.Function(W)
    un, etan = w0.split()
    un.project(case5.velocity_expression(*x))
    etan.project(case5.topography_expression(*x))

    # Parameters for the diag
    sparameters = {
        "ksp_type": "preonly",
        'pc_python_type': 'firedrake.HybridizationPC',
        'hybridization': {
            'ksp_type': 'preonly',
            'pc_type': 'lu',
            'pc_factor_mat_solver_type': 'mumps'}
    }

    solver_parameters_diag = {
        "snes_linesearch_type": "basic",
        'snes_monitor': None,
        'snes_converged_reason': None,
        'mat_type': 'matfree',
        'ksp_type': 'gmres',
        'ksp_monitor': None,
        'pc_type': 'python',
        'pc_python_type': 'asQ.DiagFFTPC'}

    M = [2, 2, 2, 2]
    for i in range(np.sum(M)):
        solver_parameters_diag["diagfft_"+str(i)+"_"] = sparameters

    dt = 150*earth.day

    alpha = 1.0e-3
    theta = 0.5

    PD = asQ.paradiag(ensemble=ensemble,
                      form_function=form_function,
                      form_mass=form_mass, W=W, w0=w0,
                      dt=dt, theta=theta,
                      alpha=alpha,
                      M=M, solver_parameters=solver_parameters_diag,
                      circ="quasi",
                      tol=1.0e-6, maxits=None,
                      ctx={}, block_mat_type="aij")
    PD.solve()
    assert (1 < PD.snes.getConvergedReason() < 5)


@pytest.mark.parallel(nprocs=8)
def test_jacobian_heat_equation():
    # tests the basic snes setup
    # using the heat equation
    # solves using unpreconditioned GMRES

    # only one spatial domain
    ensemble = fd.Ensemble(fd.COMM_WORLD, 2)

    mesh = fd.UnitSquareMesh(4, 4, comm=ensemble.comm)
    V = fd.FunctionSpace(mesh, "CG", 1)

    x, y = fd.SpatialCoordinate(mesh)
    u0 = fd.Function(V).interpolate(fd.exp(-((x - 0.5) ** 2 + (y - 0.5) ** 2) / 0.5 ** 2))
    dt = 0.01
    theta = 0.5
    alpha = 0.001
    M = [2, 2, 2, 2]
    solver_parameters = {'ksp_type': 'gmres', 'pc_type': 'none',
                         'ksp_rtol': 1.0e-10, 'ksp_atol': 1.0e-10,
                         'ksp_monitor': None,
                         'ksp_max_it': 45,
                         'ksp_converged_reason': None,
                         # 'snes_test_jacobian': None,
                         # 'snes_test_jacobian_view': None,
                         'snes_converged_reason': None,
                         'snes_max_it': 2,
                         # 'snes_view': None
                         }

    def form_function(u, v):
        return fd.inner(fd.grad(u), fd.grad(v)) * fd.dx

    def form_mass(u, v):
        return u * v * fd.dx

    PD = asQ.paradiag(ensemble=ensemble,
                      form_function=form_function,
                      form_mass=form_mass, W=V, w0=u0,
                      dt=dt, theta=theta,
                      alpha=alpha,
                      M=M, solver_parameters=solver_parameters,
                      circ="none",
                      tol=1.0e-6, maxits=None)

    PD.solve()

    assert (1 < PD.snes.getConvergedReason() < 5)


@pytest.mark.parallel(nprocs=8)
def test_set_para_form():
    # checks that the all-at-once system is the same as solving
    # timesteps sequentially using the heat equation as an example by
    # substituting the sequential solution and evaluating the residual

    # only one spatial domain
    ensemble = fd.Ensemble(fd.COMM_WORLD, 2)

    mesh = fd.UnitSquareMesh(4, 4, comm=ensemble.comm)
    V = fd.FunctionSpace(mesh, "CG", 1)

    x, y = fd.SpatialCoordinate(mesh)
    u0 = fd.Function(V).interpolate(fd.exp(-((x-0.5)**2 + (y-0.5)**2)/0.5**2))
    dt = 0.01
    theta = 0.5
    alpha = 0.001
    M = [2, 2, 2, 2]
    solver_parameters = {'ksp_type': 'gmres', 'pc_type': 'none',
                         'ksp_rtol': 1.0e-8, 'ksp_atol': 1.0e-8,
                         'ksp_monitor': None}

    def form_function(u, v):
        return fd.inner(fd.grad(u), fd.grad(v))*fd.dx

    def form_mass(u, v):
        return u*v*fd.dx

    PD = asQ.paradiag(ensemble=ensemble,
                      form_function=form_function,
                      form_mass=form_mass, W=V, w0=u0,
                      dt=dt, theta=theta,
                      alpha=alpha,
                      M=M, solver_parameters=solver_parameters,
                      circ="none",
                      tol=1.0e-6, maxits=None,
                      ctx={}, block_mat_type="aij")

    # sequential assembly
    WFull = V * V * V * V * V * V * V * V
    ufull = fd.Function(WFull)
    np.random.seed(132574)
    ufull_list = ufull.split()
    for i in range(8):
        ufull_list[i].dat.data[:] = np.random.randn(*(ufull_list[i].dat.data.shape))

    rT = ensemble.ensemble_comm.rank
    # copy the data from the full list into the time slice for this rank in PD.w_all
    w_alls = PD.w_all.split()
    w_alls[0].assign(ufull_list[rT*2])
    w_alls[1].assign(ufull_list[rT*2+1])
    # copy from w_all into the PETSc vec PD.X
    with PD.w_all.dat.vec_ro as v:
        v.copy(PD.X)

    # make a form for all of the time slices
    vfull = fd.TestFunction(WFull)
    ufulls = fd.split(ufull)
    vfulls = fd.split(vfull)
    for i in range(8):
        if i == 0:
            un = u0
        else:
            un = ufulls[i-1]
        unp1 = ufulls[i]
        v = vfulls[i]
        tform = form_mass(unp1 - un, v/dt) + form_function((unp1+un)/2, v)
        if i == 0:
            fullform = tform
        else:
            fullform += tform

    Ffull = fd.assemble(fullform)

    PD._assemble_function(PD.snes, PD.X, PD.F)
    PD_Ff = fd.Function(PD.W_all)

    with PD_Ff.dat.vec_wo as v:
        v.array[:] = PD.F.array_r

    assert(fd.errornorm(Ffull.sub(rT * 2), PD_Ff.sub(0)) < 1.0e-12)
    assert(fd.errornorm(Ffull.sub(rT * 2 + 1), PD_Ff.sub(1)) < 1.0e-12)


@pytest.mark.parallel(nprocs=8)
def test_set_para_form_mixed_parallel():
    # checks that the all-at-once system is the same as solving
    # timesteps sequentially using the heat equation as an example by
    # substituting the sequential solution and evaluating the residual

    # only one spatial domain
    ensemble = fd.Ensemble(fd.COMM_WORLD, 2)

    mesh = fd.UnitSquareMesh(4, 4, comm=ensemble.comm)
    V = fd.FunctionSpace(mesh, "BDM", 1)
    Q = fd.FunctionSpace(mesh, "DG", 0)
    W = V * Q

    x, y = fd.SpatialCoordinate(mesh)
    # u0 = fd.Function(V).interpolate(fd.exp(-((x-0.5)**2 + (y-0.5)**2)/0.5**2))
    w0 = fd.Function(W)
    u0, p0 = w0.split()
    p0.interpolate(fd.exp(-((x-0.5)**2 + (y-0.5)**2)/0.5**2))
    dt = 0.01
    theta = 0.5
    alpha = 0.001
    M = [2, 2, 2, 2]
    solver_parameters = {'ksp_type': 'gmres', 'pc_type': 'none',
                         'ksp_rtol': 1.0e-8, 'ksp_atol': 1.0e-8,
                         'ksp_monitor': None}

    def form_function(uu, up, vu, vp):
        return (fd.div(vu)*up - fd.div(uu)*vp)*fd.dx

    def form_mass(uu, up, vu, vp):
        return (fd.inner(uu, vu) + up*vp)*fd.dx

    PD = asQ.paradiag(ensemble=ensemble,
                      form_function=form_function,
                      form_mass=form_mass, W=W, w0=w0,
                      dt=dt, theta=theta,
                      alpha=alpha,
                      M=M, solver_parameters=solver_parameters,
                      circ="none",
                      tol=1.0e-6, maxits=None,
                      ctx={}, block_mat_type="aij")

    # sequential assembly
    WFull = W * W * W * W * W * W * W * W
    ufull = fd.Function(WFull)
    np.random.seed(132574)
    ufull_list = ufull.split()
    for i in range((2*8)):
        ufull_list[i].dat.data[:] = np.random.randn(*(ufull_list[i].dat.data.shape))

    rT = ensemble.ensemble_comm.rank
    # copy the data from the full list into the time slice for this rank in PD.w_all
    w_alls = PD.w_all.split()
    w_alls[0].assign(ufull_list[4 * rT])   # 1st time slice V
    w_alls[1].assign(ufull_list[4 * rT + 1])  # 1st time slice Q
    w_alls[2].assign(ufull_list[4 * rT + 2])  # 2nd time slice V
    w_alls[3].assign(ufull_list[4 * rT + 3])  # 2nd time slice Q

    # copy from w_all into the PETSc vec PD.X
    with PD.w_all.dat.vec_ro as v:
        v.copy(PD.X)

    # make a form for all of the time slices
    vfull = fd.TestFunction(WFull)
    ufulls = fd.split(ufull)
    vfulls = fd.split(vfull)

    for i in range(8):
        if i == 0:
            un = u0
            pn = p0
        else:
            un = ufulls[2 * i - 2]
            pn = ufulls[2 * i - 1]
        unp1 = ufulls[2 * i]
        pnp1 = ufulls[2 * i + 1]
        vu = vfulls[2 * i]
        vp = vfulls[2 * i + 1]
        # forms have 2 components and 2 test functions: (u, h, w, phi)
        tform = form_mass(unp1 - un, pnp1 - pn, vu / dt, vp / dt) \
            + form_function((unp1 + un) / 2, (pnp1 + pn) / 2, vu, vp)
        if i == 0:
            fullform = tform
        else:
            fullform += tform

    Ffull = fd.assemble(fullform)

    PD._assemble_function(PD.snes, PD.X, PD.F)
    PD_F = fd.Function(PD.W_all)

    with PD_F.dat.vec_wo as v:
        v.array[:] = PD.F.array_r

    assert(fd.errornorm(Ffull.sub(rT*4), PD_F.sub(0)) < 1.0e-12)
    assert(fd.errornorm(Ffull.sub(rT*4+1), PD_F.sub(1)) < 1.0e-12)
    assert(fd.errornorm(Ffull.sub(rT*4+2), PD_F.sub(2)) < 1.0e-12)
    assert(fd.errornorm(Ffull.sub(rT*4+3), PD_F.sub(3)) < 1.0e-12)


@pytest.mark.parallel(nprocs=8)
def test_jacobian_mixed_parallel():
    ensemble = fd.Ensemble(fd.COMM_WORLD, 2)

    mesh = fd.UnitSquareMesh(20, 20, comm=ensemble.comm)
    V = fd.FunctionSpace(mesh, "BDM", 1)
    Q = fd.FunctionSpace(mesh, "DG", 0)
    W = V * Q

    x, y = fd.SpatialCoordinate(mesh)
    w0 = fd.Function(W)
    u0, p0 = w0.split()
    # p0, u0 = w0.split()
    p0.interpolate(fd.exp(-((x - 0.5) ** 2 + (y - 0.5) ** 2) / 0.5 ** 2))
    dt = 0.01
    theta = 0.5
    alpha = 0.001
    M = [2, 2, 2, 2]
    Ml = np.sum(M)
    c = fd.Constant(0.1)
    eps = fd.Constant(0.001)

    solver_parameters = {'ksp_type': 'gmres', 'pc_type': 'none',
                         'ksp_rtol': 1.0e-8, 'ksp_atol': 1.0e-8,
                         'ksp_monitor': None}

    def form_function(uu, up, vu, vp):
        return (fd.div(vu) * up
                + c * fd.sqrt(fd.inner(uu, uu) + eps) * fd.inner(uu, vu)
                - fd.div(uu) * vp) * fd.dx

    def form_mass(uu, up, vu, vp):
        return (fd.inner(uu, vu) + up * vp) * fd.dx

    PD = asQ.paradiag(ensemble=ensemble,
                      form_function=form_function,
                      form_mass=form_mass, W=W, w0=w0,
                      dt=dt, theta=theta,
                      alpha=alpha,
                      M=M, solver_parameters=solver_parameters,
                      circ="none",
                      tol=1.0e-6, maxits=None,
                      ctx={}, block_mat_type="aij")

    # sequential assembly
    WFull = np.prod([W for i in range(Ml)])
    ufull = fd.Function(WFull)
    np.random.seed(132574)
    ufull_list = ufull.split()
    for i in range((2 * Ml)):
        ufull_list[i].dat.data[:] = np.random.randn(*(ufull_list[i].dat.data.shape))

    # make another function v_alls:
    vfull = fd.Function(WFull)
    vfull_list = vfull.split()
    for i in range((2 * Ml)):
        vfull_list[i].dat.data[:] = np.random.randn(*(vfull_list[i].dat.data.shape))

    rT = ensemble.ensemble_comm.rank

    # copy the data from the full list into the time slice for this rank in PD.w_all
    w_alls = PD.w_all.split()
    v_all = fd.Function(PD.W_all)
    v_alls = v_all.split()

    nM = M[rT]
    for i in range(nM):
        # sum over the entries of M until rT determines left position left
        left = np.sum(M[:rT], dtype=int)
        ind1 = 2*left + 2*i
        ind2 = 2*left + 2*i + 1
        w_alls[2*i].assign(ufull_list[ind1])  # ith time slice V
        w_alls[2*i + 1].assign(ufull_list[ind2])  # ith time slice Q
        v_alls[2*i].assign(vfull_list[ind1])  # ith time slice V
        v_alls[2*i + 1].assign(vfull_list[ind2])  # ith time slice Q

    # Parallel PARADIAG: calculate Jac1 with PD
    # copy from w_all into the PETSc vec PD.X
    with PD.w_all.dat.vec_ro as v:
        v.copy(PD.X)
    PD.update(PD.X)

    # use PD to calculate the Jacobian
    Jac1 = PD.JacobianMatrix

    # construct Petsc vector X1, Y1:
    nlocal = M[rT]*W.node_set.size  # local times x local space
    nglobal = np.prod(M)*W.dim()  # global times x global space
    X1 = PETSc.Vec().create(comm=fd.COMM_WORLD)
    X1.setSizes((nlocal, nglobal))
    X1.setFromOptions()
    Y1 = PETSc.Vec().create(comm=fd.COMM_WORLD)
    Y1.setSizes((nlocal, nglobal))
    Y1.setFromOptions()

    # copy from v_all into the PETSc vec X1
    with v_all.dat.vec_ro as v:
        v.copy(X1)

    # do the matrix multiplication of Jac1 with X1, write output into Y1
    Jac1.mult(None, X1, Y1)

    # SERIAL: make a form for all of the time slices
    tfull = fd.TestFunction(WFull)
    ufulls = fd.split(ufull)
    tfulls = fd.split(tfull)

    for i in range(Ml):
        if i == 0:
            un = u0
            pn = p0
        else:
            un, pn = ufulls[2*i - 2: 2*i]
        unp1, pnp1 = ufulls[2*i: 2*i + 2]
        vu, vp = tfulls[2*i: 2*i + 2]

        tform = form_mass(unp1 - un, pnp1 - pn, vu / dt, vp / dt) \
            + 0.5*form_function(unp1, pnp1, vu, vp) \
            + 0.5*form_function(un, pn, vu, vp)
        if i == 0:
            fullform = tform
        else:
            fullform += tform

    # calculate derivative of Jac2 directly from serial fullform wrt ufull:
    Jac2 = fd.derivative(fullform, ufull)
    # do the matrix multiplication with vfull:
    jacout = fd.assemble(fd.action(Jac2, vfull))

    # generalization of the error evaluation to nM time slices
    PD_J = fd.Function(PD.W_all)
    with PD_J.dat.vec_wo as v:
        v.array[:] = Y1.array_r

    for i in range(nM):
        left = np.sum(M[:rT], dtype=int)
        ind1 = 2*left + 2*i
        ind2 = 2*left + 2*i + 1
<<<<<<< HEAD
        err_alls[2*i].assign(jacout.sub(ind1))  # ith time slice V
        err_alls[2*i+1].assign(jacout.sub(ind2))  # ith time slice Q
        err_alls[2*i].assign(jacout.sub(ind1))  # ith time slice V
        err_alls[2*i+1].assign(jacout.sub(ind2))  # ith time slice Q

    error_all = fd.Function(PD.W_all)
    error_alls = error_all.split()
    for i in range(2 * nM):
        error_alls[i].assign(err_alls[i] - PD_Js[i])
        assert(fd.norm(error_alls[i]) < 1.0e-11)


@pytest.mark.xfail
def test_set_para_form_mixed():
    # checks that the all-at-once system is the same as solving
    # timesteps sequentially using the mixed wave equation as an
    # example by substituting the sequential solution and evaluating
    # the residual

    mesh = fd.PeriodicUnitSquareMesh(20, 20)
    V = fd.FunctionSpace(mesh, "BDM", 1)
    Q = fd.FunctionSpace(mesh, "DG", 0)
    W = V * Q

    x, y = fd.SpatialCoordinate(mesh)
    w0 = fd.Function(W)
    u0, p0 = w0.split()
    p0.interpolate(fd.exp(-((x-0.5)**2 + (y-0.5)**2)/0.5**2))
    dt = 0.01
    theta = 0.5
    alpha = 0.001
    M = 4
    solver_parameters = {'ksp_type': 'gmres', 'pc_type': 'none',
                         'ksp_rtol': 1.0e-8, 'ksp_atol': 1.0e-8,
                         'ksp_monitor': None}

    def form_function(uu, up, vu, vp):
        return (fd.div(vu)*up - fd.div(uu)*vp)*fd.dx

    def form_mass(uu, up, vu, vp):
        return (fd.inner(uu, vu) + up*vp)*fd.dx

    PD = asQ.paradiag(form_function=form_function,
                      form_mass=form_mass, W=W, w0=w0, dt=dt,
                      theta=theta, alpha=alpha, M=M,
                      solver_parameters=solver_parameters,
                      circ="none")

    # sequential solver
    un = fd.Function(W)
    unp1 = fd.Function(W)

    un.assign(w0)
    u0, p0 = fd.split(un)
    u1, p1 = fd.split(unp1)
    v, q = fd.TestsFunction(W)
    eqn = (1.0/dt)*form_mass(u1, p1, v, q)
    eqn -= (1.0/dt)*form_mass(u0, p0, v, q)
    eqn += fd.Constant((1-theta))*form_function(u0, p0, v, q)
    eqn += fd.Constant(theta)*form_function(u1, p1, v, q)

    sprob = fd.NonlinearVariationalProblem(eqn, unp1)
    solver_parameters = {'ksp_type': 'preonly', 'pc_type': 'lu',
                         'pc_factor_mat_solver_type': 'mumps',
                         'mat_type': 'aij'}
    ssolver = fd.NonlinearVariationalSolver(sprob,
                                            solver_parameters=solver_parameters)

    for i in range(M):
        ssolver.solve()
        for k in range(2):
            PD.w_all.sub(2*i+k).assign(unp1.sub(k))
        un.assign(unp1)
=======
        assert(fd.errornorm(jacout.sub(ind1), PD_J.sub(2*i)) < 1.0e-11)
        assert(fd.errornorm(jacout.sub(ind2), PD_J.sub(2*i+1)) < 1.0e-11)
>>>>>>> 01c4fe02


<<<<<<< HEAD

bc_opts = [False, True]


@pytest.mark.parallel(nprocs=8)
@pytest.mark.parametrize("bc_opt", bc_opts)
def test_solve_para_form(bc_opt):
=======
@pytest.mark.parallel(nprocs=8)
def test_solve_para_form():
>>>>>>> 01c4fe02
    # checks that the all-at-once system is the same as solving
    # timesteps sequentially using the NONLINEAR heat equation as an example by
    # solving the all-at-once system and comparing with the sequential
    # solution

    # set up the ensemble communicator for space-time parallelism
    nspatial_domains = 2
    ensemble = fd.Ensemble(fd.COMM_WORLD, nspatial_domains)
    mesh = fd.UnitSquareMesh(4, 4, comm=ensemble.comm)
    V = fd.FunctionSpace(mesh, "CG", 1)

    x, y = fd.SpatialCoordinate(mesh)
    u0 = fd.Function(V).interpolate(fd.exp(-((x-0.5)**2 + (y-0.5)**2)/0.5**2))
    dt = 0.01
    theta = 0.5
    alpha = 0.001
    c = fd.Constant(1)
    M = [2, 2, 2, 2]
    Ml = np.sum(M)

    # Parameters for the diag
    sparameters = {
        "ksp_type": "preonly",
        'pc_type': 'lu',
        'pc_factor_mat_solver_type': 'mumps'
    }
<<<<<<< HEAD

    solver_parameters_diag = {
        "snes_linesearch_type": "basic",
        'snes_monitor': None,
        'snes_converged_reason': None,
        'mat_type': 'matfree',
        'ksp_type': 'gmres',
        'ksp_monitor': None,
        'pc_type': 'python',
        'pc_python_type': 'asQ.DiagFFTPC'}

    for i in range(np.sum(M)):
        solver_parameters_diag["diagfft_" + str(i) + "_"] = sparameters

    def form_function(u, v):
        return fd.inner((1.+c*fd.inner(u, u))*fd.grad(u), fd.grad(v))*fd.dx

    def form_mass(u, v):
        return u*v*fd.dx

    if bc_opt:
        bcs = [fd.DirichletBC(V, 0., "on_boundary")]
    else:
        bcs = []

    PD = asQ.paradiag(ensemble=ensemble,
                      form_function=form_function,
                      form_mass=form_mass, W=V, w0=u0,
                      dt=dt, theta=theta,
                      alpha=alpha,
                      M=M, bcs=bcs,
                      solver_parameters=solver_parameters_diag,
                      circ="quasi", tol=1.0e-6, maxits=None,
                      ctx={}, block_mat_type="aij")
    PD.solve()

    # sequential solver
    un = fd.Function(V)
    unp1 = fd.Function(V)

    un.assign(u0)
    v = fd.TestFunction(V)

    eqn = (unp1 - un)*v*fd.dx
    eqn += fd.Constant(dt*(1-theta))*form_function(un, v)
    eqn += fd.Constant(dt*theta)*form_function(unp1, v)

    sprob = fd.NonlinearVariationalProblem(eqn, unp1, bcs=bcs)
    solver_parameters = {'ksp_type': 'preonly', 'pc_type': 'lu'}
    ssolver = fd.NonlinearVariationalSolver(sprob,
                                            solver_parameters=solver_parameters)

    # Calculation of time slices in serial:
    VFull = reduce(mul, (V for _ in range(Ml)))
    vfull = fd.Function(VFull)
    vfull_list = vfull.split()
    rT = ensemble.ensemble_comm.rank

    for i in range(Ml):
        ssolver.solve()
        vfull_list[i].assign(unp1)
        un.assign(unp1)

    # write the serial vector in local time junks
    v_all = fd.Function(PD.W_all)
    v_alls = v_all.split()
=======

    solver_parameters_diag = {
        "snes_linesearch_type": "basic",
        'snes_monitor': None,
        'snes_converged_reason': None,
        'mat_type': 'matfree',
        'ksp_type': 'gmres',
        'ksp_monitor': None,
        'pc_type': 'python',
        'pc_python_type': 'asQ.DiagFFTPC'}

    for i in range(np.sum(M)):
        solver_parameters_diag["diagfft_" + str(i) + "_"] = sparameters

    def form_function(u, v):
        return fd.inner((1.+c*fd.inner(u, u))*fd.grad(u), fd.grad(v))*fd.dx

    def form_mass(u, v):
        return u*v*fd.dx

    PD = asQ.paradiag(ensemble=ensemble,
                      form_function=form_function,
                      form_mass=form_mass, W=V, w0=u0,
                      dt=dt, theta=theta,
                      alpha=alpha,
                      M=M, solver_parameters=solver_parameters_diag,
                      circ="quasi", tol=1.0e-6, maxits=None,
                      ctx={}, block_mat_type="aij")
    PD.solve()

    # sequential solver
    un = fd.Function(V)
    unp1 = fd.Function(V)

    un.assign(u0)
    v = fd.TestFunction(V)

    eqn = (unp1 - un)*v*fd.dx
    eqn += fd.Constant(dt*(1-theta))*form_function(un, v)
    eqn += fd.Constant(dt*theta)*form_function(unp1, v)
>>>>>>> 01c4fe02

    nM = M[rT]
    for i in range(nM):
        # sum over the entries of M until rT determines left position left
        left = np.sum(M[:rT], dtype=int)
        ind1 = left + i
        v_alls[i].assign(vfull_list[ind1])  # ith time slice V

<<<<<<< HEAD
    w_alls = PD.w_all.split()
    for tt in range(nM):
        err = fd.norm(v_alls[tt] - w_alls[tt])
        assert(err < 1e-09)
=======
    # Calculation of time slices in serial:
    VFull = reduce(mul, (V for _ in range(Ml)))
    vfull = fd.Function(VFull)
    vfull_list = vfull.split()
    rT = ensemble.ensemble_comm.rank

    for i in range(Ml):
        ssolver.solve()
        vfull_list[i].assign(unp1)
        un.assign(unp1)
>>>>>>> 01c4fe02

    nM = M[rT]
    for i in range(nM):
        # sum over the entries of M until rT determines left position left
        left = np.sum(M[:rT], dtype=int)
        ind1 = left + i
        assert(fd.errornorm(vfull.sub(ind1), PD.w_all.sub(i)) < 1.0e-9)

<<<<<<< HEAD
=======

>>>>>>> 01c4fe02
@pytest.mark.parallel(nprocs=8)
def test_solve_para_form_mixed():
    # checks that the all-at-once system is the same as solving
    # timesteps sequentially using the NONLINEAR mixed wave equation as an
    # example by substituting the sequential solution and evaluating
    # the residual

    # set up the ensemble communicator for space-time parallelism
    nspatial_domains = 2
    ensemble = fd.Ensemble(fd.COMM_WORLD, nspatial_domains)
    mesh = fd.PeriodicUnitSquareMesh(4, 4, comm=ensemble.comm)
    V = fd.FunctionSpace(mesh, "BDM", 1)
    Q = fd.FunctionSpace(mesh, "DG", 0)
    W = V * Q

    x, y = fd.SpatialCoordinate(mesh)
    w0 = fd.Function(W)
    u0, p0 = w0.split()
    p0.interpolate(fd.exp(-((x-0.5)**2 + (y-0.5)**2)/0.5**2))
    dt = 0.01
    theta = 0.5
    alpha = 0.001
    c = fd.Constant(10)
    eps = fd.Constant(0.001)

    M = [2, 2, 2, 2]
    Ml = np.sum(M)

    # Parameters for the diag
    sparameters = {
        "ksp_type": "preonly",
        'pc_type': 'lu',
        'pc_factor_mat_solver_type': 'mumps'
    }

    solver_parameters_diag = {
        "snes_linesearch_type": "basic",
        'snes_monitor': None,
        'snes_converged_reason': None,
        'mat_type': 'matfree',
        'ksp_type': 'gmres',
        'ksp_monitor': None,
        'pc_type': 'python',
        'pc_python_type': 'asQ.DiagFFTPC'}

    for i in range(np.sum(M)):
        solver_parameters_diag["diagfft_" + str(i) + "_"] = sparameters

    def form_function(uu, up, vu, vp):
        return (fd.div(vu) * up + c * fd.sqrt(fd.inner(uu, uu) + eps) * fd.inner(uu, vu)
                - fd.div(uu) * vp) * fd.dx

    def form_mass(uu, up, vu, vp):
        return (fd.inner(uu, vu) + up * vp) * fd.dx

    PD = asQ.paradiag(ensemble=ensemble,
                      form_function=form_function,
                      form_mass=form_mass, W=W, w0=w0, dt=dt,
                      theta=theta, alpha=alpha, M=M,
                      solver_parameters=solver_parameters_diag,
                      circ="quasi",
                      tol=1.0e-6, maxits=None,
                      ctx={}, block_mat_type="aij")
    PD.solve()

    # sequential solver
    un = fd.Function(W)
    unp1 = fd.Function(W)

    un.assign(w0)
    v = fd.TestFunction(W)

    eqn = form_mass(*(fd.split(unp1)), *(fd.split(v)))
    eqn -= form_mass(*(fd.split(un)), *(fd.split(v)))
    eqn += fd.Constant(dt*(1-theta))*form_function(*(fd.split(un)),
                                                   *(fd.split(v)))
    eqn += fd.Constant(dt*theta)*form_function(*(fd.split(unp1)),
                                               *(fd.split(v)))

    sprob = fd.NonlinearVariationalProblem(eqn, unp1)
    solver_parameters = {'ksp_type': 'preonly', 'pc_type': 'lu',
                         'pc_factor_mat_solver_type': 'mumps',
                         'mat_type': 'aij'}
    ssolver = fd.NonlinearVariationalSolver(sprob,
                                            solver_parameters=solver_parameters)
    ssolver.solve()

    # Calculation of time slices in serial:
    VFull = reduce(mul, (W for _ in range(Ml)))
    vfull = fd.Function(VFull)
    vfull_list = vfull.split()

    rT = ensemble.ensemble_comm.rank
<<<<<<< HEAD
    rS = ensemble.comm.rank
=======
>>>>>>> 01c4fe02

    for i in range(Ml):
        ssolver.solve()
        for k in range(2):
            vfull.sub(2*i+k).assign(unp1.sub(k))
        un.assign(unp1)

<<<<<<< HEAD
    # write the serial vector in local time junks
    v_all = fd.Function(PD.W_all)
    v_alls = v_all.split()

=======
>>>>>>> 01c4fe02
    nM = M[rT]
    for i in range(nM):
        # sum over the entries of M until rT determines left position left
        left = np.sum(M[:rT], dtype=int)
        ind1 = 2*left + 2*i
        ind2 = 2*left + 2*i + 1
<<<<<<< HEAD
        v_alls[2*i].assign(vfull_list[ind1])  # ith time slice V
        v_alls[2*i + 1].assign(vfull_list[ind2])  # ith time slice Q

    w_alls = PD.w_all.split()
    for tt in range(2*nM):
        err = fd.norm(v_alls[tt] - w_alls[tt])
        assert (err < 1e-09)
=======
        assert(fd.errornorm(vfull_list[ind1], PD.w_all.sub(2*i)) < 1.0e-9)
        assert(fd.errornorm(vfull_list[ind2], PD.w_all.sub(2*i+1)) < 1.0e-9)
>>>>>>> 01c4fe02
<|MERGE_RESOLUTION|>--- conflicted
+++ resolved
@@ -625,87 +625,9 @@
         left = np.sum(M[:rT], dtype=int)
         ind1 = 2*left + 2*i
         ind2 = 2*left + 2*i + 1
-<<<<<<< HEAD
-        err_alls[2*i].assign(jacout.sub(ind1))  # ith time slice V
-        err_alls[2*i+1].assign(jacout.sub(ind2))  # ith time slice Q
-        err_alls[2*i].assign(jacout.sub(ind1))  # ith time slice V
-        err_alls[2*i+1].assign(jacout.sub(ind2))  # ith time slice Q
-
-    error_all = fd.Function(PD.W_all)
-    error_alls = error_all.split()
-    for i in range(2 * nM):
-        error_alls[i].assign(err_alls[i] - PD_Js[i])
-        assert(fd.norm(error_alls[i]) < 1.0e-11)
-
-
-@pytest.mark.xfail
-def test_set_para_form_mixed():
-    # checks that the all-at-once system is the same as solving
-    # timesteps sequentially using the mixed wave equation as an
-    # example by substituting the sequential solution and evaluating
-    # the residual
-
-    mesh = fd.PeriodicUnitSquareMesh(20, 20)
-    V = fd.FunctionSpace(mesh, "BDM", 1)
-    Q = fd.FunctionSpace(mesh, "DG", 0)
-    W = V * Q
-
-    x, y = fd.SpatialCoordinate(mesh)
-    w0 = fd.Function(W)
-    u0, p0 = w0.split()
-    p0.interpolate(fd.exp(-((x-0.5)**2 + (y-0.5)**2)/0.5**2))
-    dt = 0.01
-    theta = 0.5
-    alpha = 0.001
-    M = 4
-    solver_parameters = {'ksp_type': 'gmres', 'pc_type': 'none',
-                         'ksp_rtol': 1.0e-8, 'ksp_atol': 1.0e-8,
-                         'ksp_monitor': None}
-
-    def form_function(uu, up, vu, vp):
-        return (fd.div(vu)*up - fd.div(uu)*vp)*fd.dx
-
-    def form_mass(uu, up, vu, vp):
-        return (fd.inner(uu, vu) + up*vp)*fd.dx
-
-    PD = asQ.paradiag(form_function=form_function,
-                      form_mass=form_mass, W=W, w0=w0, dt=dt,
-                      theta=theta, alpha=alpha, M=M,
-                      solver_parameters=solver_parameters,
-                      circ="none")
-
-    # sequential solver
-    un = fd.Function(W)
-    unp1 = fd.Function(W)
-
-    un.assign(w0)
-    u0, p0 = fd.split(un)
-    u1, p1 = fd.split(unp1)
-    v, q = fd.TestsFunction(W)
-    eqn = (1.0/dt)*form_mass(u1, p1, v, q)
-    eqn -= (1.0/dt)*form_mass(u0, p0, v, q)
-    eqn += fd.Constant((1-theta))*form_function(u0, p0, v, q)
-    eqn += fd.Constant(theta)*form_function(u1, p1, v, q)
-
-    sprob = fd.NonlinearVariationalProblem(eqn, unp1)
-    solver_parameters = {'ksp_type': 'preonly', 'pc_type': 'lu',
-                         'pc_factor_mat_solver_type': 'mumps',
-                         'mat_type': 'aij'}
-    ssolver = fd.NonlinearVariationalSolver(sprob,
-                                            solver_parameters=solver_parameters)
-
-    for i in range(M):
-        ssolver.solve()
-        for k in range(2):
-            PD.w_all.sub(2*i+k).assign(unp1.sub(k))
-        un.assign(unp1)
-=======
         assert(fd.errornorm(jacout.sub(ind1), PD_J.sub(2*i)) < 1.0e-11)
         assert(fd.errornorm(jacout.sub(ind2), PD_J.sub(2*i+1)) < 1.0e-11)
->>>>>>> 01c4fe02
-
-
-<<<<<<< HEAD
+
 
 bc_opts = [False, True]
 
@@ -713,10 +635,6 @@
 @pytest.mark.parallel(nprocs=8)
 @pytest.mark.parametrize("bc_opt", bc_opts)
 def test_solve_para_form(bc_opt):
-=======
-@pytest.mark.parallel(nprocs=8)
-def test_solve_para_form():
->>>>>>> 01c4fe02
     # checks that the all-at-once system is the same as solving
     # timesteps sequentially using the NONLINEAR heat equation as an example by
     # solving the all-at-once system and comparing with the sequential
@@ -743,11 +661,11 @@
         'pc_type': 'lu',
         'pc_factor_mat_solver_type': 'mumps'
     }
-<<<<<<< HEAD
 
     solver_parameters_diag = {
         "snes_linesearch_type": "basic",
         'snes_monitor': None,
+        'snes_stol': 1.0e-100,
         'snes_converged_reason': None,
         'mat_type': 'matfree',
         'ksp_type': 'gmres',
@@ -807,10 +725,48 @@
         vfull_list[i].assign(unp1)
         un.assign(unp1)
 
-    # write the serial vector in local time junks
-    v_all = fd.Function(PD.W_all)
-    v_alls = v_all.split()
-=======
+    nM = M[rT]
+    for i in range(nM):
+        # sum over the entries of M until rT determines left position left
+        left = np.sum(M[:rT], dtype=int)
+        ind1 = left + i
+        assert(fd.errornorm(vfull.sub(ind1), PD.w_all.sub(i)) < 1.0e-9)
+
+
+@pytest.mark.parallel(nprocs=8)
+def test_solve_para_form_mixed():
+    # checks that the all-at-once system is the same as solving
+    # timesteps sequentially using the NONLINEAR mixed wave equation as an
+    # example by substituting the sequential solution and evaluating
+    # the residual
+
+    # set up the ensemble communicator for space-time parallelism
+    nspatial_domains = 2
+    ensemble = fd.Ensemble(fd.COMM_WORLD, nspatial_domains)
+    mesh = fd.PeriodicUnitSquareMesh(4, 4, comm=ensemble.comm)
+    V = fd.FunctionSpace(mesh, "BDM", 1)
+    Q = fd.FunctionSpace(mesh, "DG", 0)
+    W = V * Q
+
+    x, y = fd.SpatialCoordinate(mesh)
+    w0 = fd.Function(W)
+    u0, p0 = w0.split()
+    p0.interpolate(fd.exp(-((x-0.5)**2 + (y-0.5)**2)/0.5**2))
+    dt = 0.01
+    theta = 0.5
+    alpha = 0.001
+    c = fd.Constant(10)
+    eps = fd.Constant(0.001)
+
+    M = [2, 2, 2, 2]
+    Ml = np.sum(M)
+
+    # Parameters for the diag
+    sparameters = {
+        "ksp_type": "preonly",
+        'pc_type': 'lu',
+        'pc_factor_mat_solver_type': 'mumps'
+    }
 
     solver_parameters_diag = {
         "snes_linesearch_type": "basic",
@@ -825,118 +781,6 @@
     for i in range(np.sum(M)):
         solver_parameters_diag["diagfft_" + str(i) + "_"] = sparameters
 
-    def form_function(u, v):
-        return fd.inner((1.+c*fd.inner(u, u))*fd.grad(u), fd.grad(v))*fd.dx
-
-    def form_mass(u, v):
-        return u*v*fd.dx
-
-    PD = asQ.paradiag(ensemble=ensemble,
-                      form_function=form_function,
-                      form_mass=form_mass, W=V, w0=u0,
-                      dt=dt, theta=theta,
-                      alpha=alpha,
-                      M=M, solver_parameters=solver_parameters_diag,
-                      circ="quasi", tol=1.0e-6, maxits=None,
-                      ctx={}, block_mat_type="aij")
-    PD.solve()
-
-    # sequential solver
-    un = fd.Function(V)
-    unp1 = fd.Function(V)
-
-    un.assign(u0)
-    v = fd.TestFunction(V)
-
-    eqn = (unp1 - un)*v*fd.dx
-    eqn += fd.Constant(dt*(1-theta))*form_function(un, v)
-    eqn += fd.Constant(dt*theta)*form_function(unp1, v)
->>>>>>> 01c4fe02
-
-    nM = M[rT]
-    for i in range(nM):
-        # sum over the entries of M until rT determines left position left
-        left = np.sum(M[:rT], dtype=int)
-        ind1 = left + i
-        v_alls[i].assign(vfull_list[ind1])  # ith time slice V
-
-<<<<<<< HEAD
-    w_alls = PD.w_all.split()
-    for tt in range(nM):
-        err = fd.norm(v_alls[tt] - w_alls[tt])
-        assert(err < 1e-09)
-=======
-    # Calculation of time slices in serial:
-    VFull = reduce(mul, (V for _ in range(Ml)))
-    vfull = fd.Function(VFull)
-    vfull_list = vfull.split()
-    rT = ensemble.ensemble_comm.rank
-
-    for i in range(Ml):
-        ssolver.solve()
-        vfull_list[i].assign(unp1)
-        un.assign(unp1)
->>>>>>> 01c4fe02
-
-    nM = M[rT]
-    for i in range(nM):
-        # sum over the entries of M until rT determines left position left
-        left = np.sum(M[:rT], dtype=int)
-        ind1 = left + i
-        assert(fd.errornorm(vfull.sub(ind1), PD.w_all.sub(i)) < 1.0e-9)
-
-<<<<<<< HEAD
-=======
-
->>>>>>> 01c4fe02
-@pytest.mark.parallel(nprocs=8)
-def test_solve_para_form_mixed():
-    # checks that the all-at-once system is the same as solving
-    # timesteps sequentially using the NONLINEAR mixed wave equation as an
-    # example by substituting the sequential solution and evaluating
-    # the residual
-
-    # set up the ensemble communicator for space-time parallelism
-    nspatial_domains = 2
-    ensemble = fd.Ensemble(fd.COMM_WORLD, nspatial_domains)
-    mesh = fd.PeriodicUnitSquareMesh(4, 4, comm=ensemble.comm)
-    V = fd.FunctionSpace(mesh, "BDM", 1)
-    Q = fd.FunctionSpace(mesh, "DG", 0)
-    W = V * Q
-
-    x, y = fd.SpatialCoordinate(mesh)
-    w0 = fd.Function(W)
-    u0, p0 = w0.split()
-    p0.interpolate(fd.exp(-((x-0.5)**2 + (y-0.5)**2)/0.5**2))
-    dt = 0.01
-    theta = 0.5
-    alpha = 0.001
-    c = fd.Constant(10)
-    eps = fd.Constant(0.001)
-
-    M = [2, 2, 2, 2]
-    Ml = np.sum(M)
-
-    # Parameters for the diag
-    sparameters = {
-        "ksp_type": "preonly",
-        'pc_type': 'lu',
-        'pc_factor_mat_solver_type': 'mumps'
-    }
-
-    solver_parameters_diag = {
-        "snes_linesearch_type": "basic",
-        'snes_monitor': None,
-        'snes_converged_reason': None,
-        'mat_type': 'matfree',
-        'ksp_type': 'gmres',
-        'ksp_monitor': None,
-        'pc_type': 'python',
-        'pc_python_type': 'asQ.DiagFFTPC'}
-
-    for i in range(np.sum(M)):
-        solver_parameters_diag["diagfft_" + str(i) + "_"] = sparameters
-
     def form_function(uu, up, vu, vp):
         return (fd.div(vu) * up + c * fd.sqrt(fd.inner(uu, uu) + eps) * fd.inner(uu, vu)
                 - fd.div(uu) * vp) * fd.dx
@@ -982,10 +826,6 @@
     vfull_list = vfull.split()
 
     rT = ensemble.ensemble_comm.rank
-<<<<<<< HEAD
-    rS = ensemble.comm.rank
-=======
->>>>>>> 01c4fe02
 
     for i in range(Ml):
         ssolver.solve()
@@ -993,28 +833,11 @@
             vfull.sub(2*i+k).assign(unp1.sub(k))
         un.assign(unp1)
 
-<<<<<<< HEAD
-    # write the serial vector in local time junks
-    v_all = fd.Function(PD.W_all)
-    v_alls = v_all.split()
-
-=======
->>>>>>> 01c4fe02
     nM = M[rT]
     for i in range(nM):
         # sum over the entries of M until rT determines left position left
         left = np.sum(M[:rT], dtype=int)
         ind1 = 2*left + 2*i
         ind2 = 2*left + 2*i + 1
-<<<<<<< HEAD
-        v_alls[2*i].assign(vfull_list[ind1])  # ith time slice V
-        v_alls[2*i + 1].assign(vfull_list[ind2])  # ith time slice Q
-
-    w_alls = PD.w_all.split()
-    for tt in range(2*nM):
-        err = fd.norm(v_alls[tt] - w_alls[tt])
-        assert (err < 1e-09)
-=======
         assert(fd.errornorm(vfull_list[ind1], PD.w_all.sub(2*i)) < 1.0e-9)
-        assert(fd.errornorm(vfull_list[ind2], PD.w_all.sub(2*i+1)) < 1.0e-9)
->>>>>>> 01c4fe02
+        assert(fd.errornorm(vfull_list[ind2], PD.w_all.sub(2*i+1)) < 1.0e-9)