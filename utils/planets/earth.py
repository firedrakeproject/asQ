--- conflicted
+++ resolved
@@ -31,13 +31,8 @@
     zr = z/r
     zr_corr = fd.min_value(fd.max_value(zr, -1), 1)  # avoid roundoff errors at poles
     theta = fd.asin(zr_corr)
-<<<<<<< HEAD
-    lamda = fd.atan2(y, x)
-    return theta, lamda
-=======
     lambda0 = fd.atan2(y, x)
     return theta, lambda0
->>>>>>> 40e0a6cc
 
 
 # convert vector in spherical coordinates to cartesian coordinates
