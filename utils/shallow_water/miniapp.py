import numpy as np
import firedrake as fd
import asQ

from utils.planets import earth
from utils import diagnostics
import utils.shallow_water as swe
from utils import mg


class ShallowWaterMiniApp(object):
    def __init__(self,
                 gravity,
                 topography_expression,
                 velocity_expression,
                 depth_expression,
                 dt, theta, alpha,
                 time_partition,
                 paradiag_sparameters,
                 create_mesh=swe.create_mg_globe_mesh,
                 coriolis_expression=swe.earth_coriolis_expression,
                 block_ctx={},
                 reference_depth=0,
                 velocity_function_space=swe.default_velocity_function_space,
                 depth_function_space=swe.default_depth_function_space,
                 record_diagnostics={'cfl': True, 'file': True},
                 save_step=-1, file_name='swe'):
        '''
        A miniapp to integrate the rotating shallow water equations on the sphere using the paradiag method.

        :arg create_mesh: function to generate the mesh, given an MPI communicator
        :arg gravity: the gravitational constant.
        :arg topography_expression: firedrake expression for the topography field.
        :arg coriolis_expression: firedrake expression for the coriolis parameter.
        :arg velocity_expression: firedrake expression for initialising the velocity field.
        :arg depth_expression: firedrake expression for initialising the depth field.
        :arg dt: timestep size.
        :arg theta: parameter for the implicit theta-method integrator
        :arg alpha: value used for the alpha-circulant approximation in the paradiag method.
        :arg time_partition: a list with how many timesteps are on each of the ensemble time-ranks.
        arg :paradiag_sparameters: a dictionary of PETSc solver parameters for the solution of the all-at-once system
        :arg block_ctx: a dictionary of extra values required for the block system solvers.
        :arg velocity_function_space: function to return a firedrake FunctionSpace for the velocity field, given a mesh
        :arg depth_function_space: function to return a firedrake FunctionSpace for the depth field, given a mesh
        :arg record_diagnostics: List of bools whether to: record CFL at each timestep; save timesteps to file
        :arg save_step: if record_diagnostics['file'] is True, save timestep with this window index to file
        :arg file_name: if record_diagnostics['file'] is True, save timesteps to file with this name
        '''

        self.ensemble = asQ.create_ensemble(time_partition)

        self.mesh = create_mesh(comm=self.ensemble.comm)
        x = fd.SpatialCoordinate(self.mesh)

        # Mixed function space for velocity and depth
        V1 = velocity_function_space(self.mesh)
        V2 = depth_function_space(self.mesh)
        self.W = fd.MixedFunctionSpace((V1, V2))
        self.velocity_index = 0
        self.depth_index = 1

        # nonlinear swe forms

        self.gravity = gravity
        self.topography = topography_expression(*x)
        self.coriolis = coriolis_expression(*x)
        self.reference_depth = reference_depth

        self.topography_function = fd.Function(self.depth_function_space(),
                                               name='topography')
        self.topography_function.interpolate(self.topography)

        def form_function(u, h, v, q):
            g = self.gravity
            b = self.topography
            f = self.coriolis
            return swe.nonlinear.form_function(self.mesh, g, b, f, u, h, v, q)

        def form_mass(u, h, v, q):
            return swe.nonlinear.form_mass(self.mesh, u, h, v, q)

        self.form_function = form_function
        self.form_mass = form_mass

        # initial conditions

        w0 = fd.Function(self.function_space())
        u0, h0 = w0.split()

        u0.project(velocity_expression(*x))
        h0.project(depth_expression(*x))

        # non-petsc information for block solve

        # mesh transfer operators
        # probably shouldn't be here, but has to be at the moment because we can't get at the mesh to make W before initialising.
        # should look at removing this once the manifold transfer manager has found a proper home
        transfer_managers = []
        for _ in range(time_partition[self.ensemble.ensemble_comm.rank]):
            tm = mg.manifold_transfer_manager(self.function_space())
            transfer_managers.append(tm)

        block_ctx['diag_transfer_managers'] = transfer_managers

        self.paradiag = asQ.paradiag(
            ensemble=self.ensemble,
            form_function=form_function,
            form_mass=form_mass,
            w0=w0, dt=dt, theta=theta,
            alpha=alpha, time_partition=time_partition,
            solver_parameters=paradiag_sparameters,
            circ=None, ctx={}, block_ctx=block_ctx)

        self.aaos = self.paradiag.aaos

        # set up swe diagnostics
        self.record_diagnostics = record_diagnostics

        # cfl
        self.cfl = diagnostics.convective_cfl_calculator(self.mesh)
        # potential vorticity
        self.potential_vorticity = diagnostics.potential_vorticity_calculator(
            self.velocity_function_space(), name='vorticity')

        if record_diagnostics['cfl']:
            if self.aaos.is_on_slice(save_step):
                self.cfl_series = np.zeros(1)

        if record_diagnostics['file']:
            self.save_step = save_step
            if self.aaos.is_on_slice(save_step):
                self.uout = fd.Function(self.velocity_function_space(), name='velocity')
                self.hout = fd.Function(self.depth_function_space(), name='elevation')
                self.ofile = fd.File(file_name+'.pvd',
                                     comm=self.ensemble.comm)

    def function_space(self):
        return self.W

    def velocity_function_space(self):
        return self.W.sub(self.velocity_index)

    def depth_function_space(self):
        return self.W.sub(self.depth_index)

    def max_cfl(self, step=None, dt=None, index_range='slice', v=None):
        '''
        Return the maximum convective CFL number for the field u with timestep dt
<<<<<<< HEAD
=======
        Return the maximum convective CFL number for the field u with timestep dt
>>>>>>> 42735462
        :arg step: timestep to calculate CFL number for. If None, cfl calculated for function v.
        :arg dt: the timestep. If None, the timestep of the all-at-once system is used
        :arg index_range: type of index of step: slice or window
        :arg v: velocity Function from FunctionSpace V1 or a full MixedFunction from W if None, calculate cfl of timestep step. Ignored if step is not None.
        '''
        if step is not None:
            u = self.get_velocity(step, index_range=index_range)
        elif v is not None:
            if v.function_space() == self.velocity_function_space():
                u = v
            elif v.function_space() == self.function_space():
                u = v.split()[self.velocity_index]
            else:
                raise ValueError("function v must be in FunctionSpace V1 or MixedFunctionSpace W")
        else:
            raise ValueError("v or step must be not None")

        if dt is None:
            dt = self.aaos.dt

        with self.cfl(u, dt).dat.vec_ro as cfl_vec:
            return cfl_vec.max()[1]

    def _record_diagnostics(self):
        '''
        Update diagnostic information after each solve
        '''

        write_to_file = self.aaos.is_on_slice(self.save_step)
        # extend cfl_series to correct length
        window = self.paradiag.total_windows
        self.cfl_series.resize(window + 1)

        # for each slice
        if write_to_file:
            # calculate cfl
            self.cfl_series[window] = self.max_cfl(self.save_step, index_range='window')

            # get components
            self.get_velocity(self.save_step, uout=self.uout, index_range='window')
            self.get_elevation(self.save_step, hout=self.hout, index_range='window')

            # calculate time
            window_length = sum(self.aaos.time_partition)
            nt = window*window_length + self.save_step + 1
            dt = self.aaos.dt
            t = nt*dt

            # save to file
            self.ofile.write(self.uout, self.hout,
                             self.potential_vorticity(self.uout),
                             time=t/earth.day)

    def sync_diagnostics(self):
        """
        Synchronise diagnostic information over all time-ranks.

        Until this method is called, diagnostic information is not guaranteed to be valid.
        """
        # find rank that cfl series is on
        for rank in range(len(self.aaos.time_partition)):
            begin = sum(self.aaos.time_partition[:rank])
            end = sum(self.aaos.time_partition[:rank+1])
            if begin <= rank < end:
                root = rank

        self.ensemble.ensemble_comm.Broadcast(self.cfl_series,
                                              root=root)

    def solve(self,
              nwindows=1,
              preproc=lambda miniapp, pdg, w: None,
              postproc=lambda miniapp, pdg, w: None,
              verbose=False):
        """
        Solve the paradiag system

        preproc and postproc must have call signature (miniapp, paradiag, int)
        :arg nwindows: number of windows to solve for
        :arg preproc: callback called before each window solve
        :arg postproc: callback called after each window solve
        """

        # wrap the pre/post processing functions

        def preprocess(pdg, w):
            preproc(self, pdg, w)

        def postprocess(pdg, w):
            self._record_diagnostics()
            postproc(self, pdg, w)

        self.paradiag.solve(nwindows,
                            preproc=preprocess,
                            postproc=postprocess,
                            verbose=verbose)

        self.sync_diagnostics()

    def get_velocity(self, step, index_range='slice', uout=None, name='velocity', deepcopy=False):
        '''
        Return the velocity function at index step

        :arg step: the index, either in window or slice
        :arg index_range: whether step is a slice or window index
        :arg uout: if None, velocity function is returned, else the velocity function is assigned to uout
        :arg name: if uout is None, the returned velocity function will have this name
        :arg deepcopy: if True, new function is returned. If false, handle to the velocity component of the all-at-once function is returned. Ignored if wout is not None
        '''
        return self.aaos.get_component(step, self.velocity_index, index_range=index_range,
                                       wout=uout, name=name, deepcopy=deepcopy)

    def get_depth(self, step, index_range='slice', hout=None, name='depth', deepcopy=False):
        '''
        Return the depth function at index step

        :arg step: the index, either in window or slice
        :arg index_range: whether step is a slice or window index
        :arg hout: if None, depth function is returned, else the depth function is assigned to hout
        :arg name: if hout is None, the returned depth function will have this name
        :arg deepcopy: if True, new function is returned. If false, handle to the depth component of the all-at-once function is returned. Ignored if wout is not None
        '''
        return self.aaos.get_component(step, self.depth_index, index_range=index_range,
                                       wout=hout, name=name, deepcopy=deepcopy)

    def get_elevation(self, step, index_range='slice', hout=None, name='depth'):
        '''
        Return the elevation around the reference depth at index step

        :arg step: the index, either in window or slice
        :arg index_range: whether step is a slice or window index
        :arg hout: if None, depth function is returned, else the depth function is assigned to hout
        :arg name: if hout is None, the returned depth function will have this name
        '''
        if hout is None:
            h = self.get_depth(step, index_range=index_range, name=name)
            h.assign(h + self.topography_function - self.reference_depth)
            return h
        elif hout.function_space() == self.depth_function_space():
            self.get_depth(step, index_range=index_range, hout=hout)
            hout.assign(hout + self.topography_function - self.reference_depth)
            return
        else:
            raise ValueError("hout must be None or a Function from depth_function_space")<|MERGE_RESOLUTION|>--- conflicted
+++ resolved
@@ -146,10 +146,7 @@
     def max_cfl(self, step=None, dt=None, index_range='slice', v=None):
         '''
         Return the maximum convective CFL number for the field u with timestep dt
-<<<<<<< HEAD
-=======
-        Return the maximum convective CFL number for the field u with timestep dt
->>>>>>> 42735462
+
         :arg step: timestep to calculate CFL number for. If None, cfl calculated for function v.
         :arg dt: the timestep. If None, the timestep of the all-at-once system is used
         :arg index_range: type of index of step: slice or window
