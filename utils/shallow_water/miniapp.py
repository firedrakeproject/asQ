--- conflicted
+++ resolved
@@ -123,7 +123,6 @@
             self.velocity_function_space(), name='vorticity')
 
         if record_diagnostics['cfl']:
-<<<<<<< HEAD
             if self.aaos.is_on_slice(save_step):
                 self.cfl_series = np.zeros(1)
 
@@ -134,14 +133,6 @@
                 self.hout = fd.Function(self.depth_function_space(), name='elevation')
                 self.ofile = fd.File(file_name+'.pvd',
                                      comm=self.ensemble.comm)
-=======
-            self.cfl_series = np.zeros(sum(time_partition))
-
-        if record_diagnostics['file']:
-            ofile = fd.File(file_name+'.pvd',
-                            comm=self.ensemble.comm)
-
->>>>>>> 020e1f9a
 
     def function_space(self):
         return self.W
@@ -152,16 +143,10 @@
     def depth_function_space(self):
         return self.W.sub(self.depth_index)
 
-<<<<<<< HEAD
     def max_cfl(self, step=None, dt=None, index_range='slice', v=None):
         '''
         Return the maximum convective CFL number for the field u with timestep dt
-=======
-    def max_cfl(self, dt=None, step=None, index_range='slice', v=None):
-        '''
         Return the maximum convective CFL number for the field u with timestep dt
-        :arg dt: the timestep. If None, the timestep of the all-at-once system is used
->>>>>>> 020e1f9a
         :arg step: timestep to calculate CFL number for. If None, cfl calculated for function v.
         :arg dt: the timestep. If None, the timestep of the all-at-once system is used
         :arg index_range: type of index of step: slice or window
